--- conflicted
+++ resolved
@@ -2,32 +2,22 @@
 #
 # on:
 #   push:
-<<<<<<< HEAD
 #     branches: [ '*' ]
 #     tags: [ '*' ]
 #   pull_request:
 #     branches: [ '*' ]
-=======
-#     branches: ["*"]
-#     tags: ["*"]
-#   pull_request:
-#     branches: ["*"]
->>>>>>> afee2437
+
 #
 # jobs:
 #   single-m4-pro:
 #     strategy:
 #       matrix:
-<<<<<<< HEAD
 #         model: ['llama-3.2-1b', 'llama-3.2-3b', 'llama-3.1-8b']
-=======
-#         model: ["llama-3.2-1b", "llama-3.2-3b", "llama-3.1-8b"]
->>>>>>> afee2437
+
 #     uses: ./.github/workflows/bench_job.yml
 #     with:
 #       config: '{"M4PRO_GPU16_24GB": 1}'
 #       model: ${{ matrix.model }}
-<<<<<<< HEAD
 #       calling_job_name: 'single-m4-pro'
 #       network_interface: 'Ethernet'
 #     secrets: inherit
@@ -43,44 +33,6 @@
 #       calling_job_name: 'two-m4-pro-cluster'
 #       network_interface: 'Ethernet'
 #     secrets: inherit
-
-# two-m4-pro-cluster-thunderbolt:
-=======
-#       calling_job_name: "single-m4-pro"
-#       network_interface: "Ethernet"
-#     secrets: inherit
-
-# two-m4-pro-cluster:
->>>>>>> afee2437
-#   strategy:
-#     matrix:
-#       model: ['llama-3.2-1b', 'llama-3.2-3b', 'llama-3.1-8b']
-#   uses: ./.github/workflows/bench_job.yml
-#   with:
-#     config: '{"M4PRO_GPU16_24GB": 2}'
-#     model: ${{ matrix.model }}
-<<<<<<< HEAD
-#     calling_job_name: 'two-m4-pro-cluster-thunderbolt'
-#     network_interface: 'Thunderbolt'
-#   secrets: inherit
-
-# three-m4-pro-cluster:
-#   strategy:
-#     matrix:
-#       model: ['llama-3.2-1b', 'llama-3.2-3b', 'llama-3.1-8b', 'llama-3.3-70b']
-#     fail-fast: false
-#   uses: ./.github/workflows/bench_job.yml
-#   with:
-#     config: '{"M4PRO_GPU16_24GB": 3}'
-#     model: ${{ matrix.model }}
-#     calling_job_name: 'three-m4-pro-cluster'
-#     network_interface: 'Ethernet'
-#   secrets: inherit
-
-=======
-#     calling_job_name: 'two-m4-pro-cluster'
-#     network_interface: 'Ethernet'
-#   secrets: inherit
 
 # two-m4-pro-cluster-thunderbolt:
 #   strategy:
@@ -107,7 +59,6 @@
 #     network_interface: 'Ethernet'
 #   secrets: inherit
 
->>>>>>> afee2437
 # test-m3-single-node:
 #   strategy:
 #     matrix:
@@ -119,4 +70,4 @@
 #     model: ${{ matrix.model }}
 #     calling_job_name: 'test-m3-cluster'
 #     network_interface: 'Ethernet'
-#   secrets: inherit
+#   secrets: inherit