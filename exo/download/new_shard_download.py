from exo.inference.shard import Shard
from exo.models import get_repo
from pathlib import Path
from exo.download.hf.hf_helpers import (
    get_hf_endpoint,
    get_auth_headers,
    filter_repo_objects,
    get_allow_patterns,
)
from exo.download.shard_download import ShardDownloader
from exo.download.download_progress import RepoProgressEvent, RepoFileProgressEvent
from exo.helpers import AsyncCallbackSystem, DEBUG
from exo.models import get_supported_models, build_full_shard
import os
import aiofiles.os as aios
import aiohttp
import aiofiles
from urllib.parse import urljoin
from typing import Callable, Union, Tuple, Dict, List, Optional, Literal, AsyncIterator
import time
from datetime import timedelta
import asyncio
import json
import traceback
import shutil
import tempfile
import hashlib


def exo_home() -> Path:
    return Path(os.environ.get("EXO_HOME", Path.home() / ".cache" / "exo"))


def exo_tmp() -> Path:
    return Path(tempfile.gettempdir()) / "exo"


async def ensure_exo_home() -> Path:
    await aios.makedirs(exo_home(), exist_ok=True)
    return exo_home()


async def ensure_exo_tmp() -> Path:
    await aios.makedirs(exo_tmp(), exist_ok=True)
    return exo_tmp()


async def has_exo_home_read_access() -> bool:
    try:
        return await aios.access(exo_home(), os.R_OK)
    except OSError:
        return False


async def has_exo_home_write_access() -> bool:
    try:
        return await aios.access(exo_home(), os.W_OK)
    except OSError:
        return False


async def ensure_downloads_dir() -> Path:
    downloads_dir = exo_home() / "downloads"
    await aios.makedirs(downloads_dir, exist_ok=True)
    return downloads_dir


async def delete_model(model_id: str, inference_engine_name: str) -> bool:
    repo_id = get_repo(model_id, inference_engine_name)
    model_dir = await ensure_downloads_dir() / repo_id.replace("/", "--")
    if not await aios.path.exists(model_dir):
        return False
    await asyncio.to_thread(shutil.rmtree, model_dir, ignore_errors=False)
    return True


async def seed_models(seed_dir: Union[str, Path]):
    """Move model in resources folder of app to .cache/huggingface/hub"""
    source_dir = Path(seed_dir)
    dest_dir = await ensure_downloads_dir()
    for path in source_dir.iterdir():
        if path.is_dir() and path.name.startswith("models--"):
            dest_path = dest_dir / path.name
            if await aios.path.exists(dest_path):
                print("Skipping moving model to .cache directory")
            else:
                try:
                    await aios.rename(str(path), str(dest_path))
                except:
                    print(f"Error seeding model {path} to {dest_path}")
                    traceback.print_exc()


async def fetch_file_list_with_cache(
    repo_id: str, revision: str = "main"
) -> List[Dict[str, Union[str, int]]]:
    cache_file = (
        await ensure_exo_tmp()
    ) / f"{repo_id.replace('/', '--')}--{revision}--file_list.json"
    if await aios.path.exists(cache_file):
        async with aiofiles.open(cache_file, "r") as f:
            return json.loads(await f.read())
    file_list = await fetch_file_list_with_retry(repo_id, revision)
    await aios.makedirs(cache_file.parent, exist_ok=True)
    async with aiofiles.open(cache_file, "w") as f:
        await f.write(json.dumps(file_list))
    return file_list


async def fetch_file_list_with_retry(
    repo_id: str, revision: str = "main", path: str = ""
) -> List[Dict[str, Union[str, int]]]:
    n_attempts = 30
    for attempt in range(n_attempts):
        try:
            return await _fetch_file_list(repo_id, revision, path)
        except Exception as e:
            if attempt == n_attempts - 1:
                raise e
            await asyncio.sleep(min(8, 0.1 * (2**attempt)))


async def _fetch_file_list(
    repo_id: str, revision: str = "main", path: str = ""
) -> List[Dict[str, Union[str, int]]]:
    api_url = f"{get_hf_endpoint()}/api/models/{repo_id}/tree/{revision}"
    url = f"{api_url}/{path}" if path else api_url

    headers = await get_auth_headers()
    async with aiohttp.ClientSession(
        timeout=aiohttp.ClientTimeout(
            total=30, connect=10, sock_read=30, sock_connect=10
        )
    ) as session:
        async with session.get(url, headers=headers) as response:
            if response.status == 200:
                data = await response.json()
                files = []
                for item in data:
                    if item["type"] == "file":
                        files.append({"path": item["path"], "size": item["size"]})
                    elif item["type"] == "directory":
                        subfiles = await _fetch_file_list(
                            repo_id, revision, item["path"]
                        )
                        files.extend(subfiles)
                return files
            else:
                raise Exception(f"Failed to fetch file list: {response.status}")


async def calc_hash(path: Path, type: Literal["sha1", "sha256"] = "sha1") -> str:
    hash = hashlib.sha1() if type == "sha1" else hashlib.sha256()
    if type == "sha1":
        header = f"blob {(await aios.stat(path)).st_size}\0".encode()
        hash.update(header)
    async with aiofiles.open(path, "rb") as f:
        while chunk := await f.read(1024 * 1024):
            hash.update(chunk)
    return hash.hexdigest()


async def file_meta(repo_id: str, revision: str, path: str) -> Tuple[int, str]:
<<<<<<< HEAD
=======
  url = urljoin(f"{get_hf_endpoint()}/{repo_id}/resolve/{revision}/", path)
  headers = await get_auth_headers()
  async with aiohttp.ClientSession(timeout=aiohttp.ClientTimeout(total=1800, connect=60, sock_read=1800, sock_connect=60)) as session:
    async with session.head(url, headers=headers) as r:
      content_length = int(r.headers.get('x-linked-size') or r.headers.get('content-length') or 0)
      etag = r.headers.get('X-Linked-ETag') or r.headers.get('ETag') or r.headers.get('Etag')
      assert content_length > 0, f"No content length for {url}"
      assert etag is not None, f"No remote hash for {url}"
      if  (etag[0] == '"' and etag[-1] == '"') or (etag[0] == "'" and etag[-1] == "'"): etag = etag[1:-1]
      return content_length, etag

async def download_file_with_retry(repo_id: str, revision: str, path: str, target_dir: Path, on_progress: Callable[[int, int], None] = lambda _, __: None) -> Path:
  n_attempts = 30
  for attempt in range(n_attempts):
    try: return await _download_file(repo_id, revision, path, target_dir, on_progress)
    except Exception as e:
      if isinstance(e, FileNotFoundError) or attempt == n_attempts - 1: raise e
      print(f"Download error on attempt {attempt}/{n_attempts} for {repo_id=} {revision=} {path=} {target_dir=}")
      traceback.print_exc()
      await asyncio.sleep(min(8, 0.1 * (2 ** attempt)))

async def _download_file(repo_id: str, revision: str, path: str, target_dir: Path, on_progress: Callable[[int, int], None] = lambda _, __: None) -> Path:
  if await aios.path.exists(target_dir/path): return target_dir/path
  await aios.makedirs((target_dir/path).parent, exist_ok=True)
  length, remote_hash = await file_meta(repo_id, revision, path)
  partial_path = target_dir/f"{path}.partial"
  resume_byte_pos = (await aios.stat(partial_path)).st_size if (await aios.path.exists(partial_path)) else None
  if resume_byte_pos != length:
>>>>>>> afee2437
    url = urljoin(f"{get_hf_endpoint()}/{repo_id}/resolve/{revision}/", path)
    headers = await get_auth_headers()
    async with aiohttp.ClientSession(
        timeout=aiohttp.ClientTimeout(
            total=1800, connect=60, sock_read=1800, sock_connect=60
        )
    ) as session:
        async with session.head(url, headers=headers) as r:
            content_length = int(
                r.headers.get("x-linked-size") or r.headers.get("content-length") or 0
            )
            etag = (
                r.headers.get("X-Linked-ETag")
                or r.headers.get("ETag")
                or r.headers.get("Etag")
            )
            assert content_length > 0, f"No content length for {url}"
            assert etag is not None, f"No remote hash for {url}"
            if (etag[0] == '"' and etag[-1] == '"') or (
                etag[0] == "'" and etag[-1] == "'"
            ):
                etag = etag[1:-1]
            return content_length, etag


async def download_file_with_retry(
    repo_id: str,
    revision: str,
    path: str,
    target_dir: Path,
    on_progress: Callable[[int, int], None] = lambda _, __: None,
) -> Path:
    n_attempts = 30
    for attempt in range(n_attempts):
        try:
            return await _download_file(
                repo_id, revision, path, target_dir, on_progress
            )
        except Exception as e:
            if isinstance(e, FileNotFoundError) or attempt == n_attempts - 1:
                raise e
            await asyncio.sleep(min(8, 0.1 * (2**attempt)))


async def _download_file(
    repo_id: str,
    revision: str,
    path: str,
    target_dir: Path,
    on_progress: Callable[[int, int], None] = lambda _, __: None,
) -> Path:
    if await aios.path.exists(target_dir / path):
        return target_dir / path
    await aios.makedirs((target_dir / path).parent, exist_ok=True)
    length, remote_hash = await file_meta(repo_id, revision, path)
    partial_path = target_dir / f"{path}.partial"
    resume_byte_pos = (
        (await aios.stat(partial_path)).st_size
        if (await aios.path.exists(partial_path))
        else None
    )
    if resume_byte_pos != length:
        url = urljoin(f"{get_hf_endpoint()}/{repo_id}/resolve/{revision}/", path)
        headers = await get_auth_headers()
        if resume_byte_pos:
            headers["Range"] = f"bytes={resume_byte_pos}-"
        n_read = resume_byte_pos or 0
        async with aiohttp.ClientSession(
            timeout=aiohttp.ClientTimeout(
                total=1800, connect=60, sock_read=1800, sock_connect=60
            )
        ) as session:
            async with session.get(
                url,
                headers=headers,
                timeout=aiohttp.ClientTimeout(
                    total=1800, connect=60, sock_read=1800, sock_connect=60
                ),
            ) as r:
                if r.status == 404:
                    raise FileNotFoundError(f"File not found: {url}")
                assert r.status in [
                    200,
                    206,
                ], f"Failed to download {path} from {url}: {r.status}"
                async with aiofiles.open(
                    partial_path, "ab" if resume_byte_pos else "wb"
                ) as f:
                    while chunk := await r.content.read(1024 * 1024):
                        on_progress(n_read := n_read + await f.write(chunk), length)

    final_hash = await calc_hash(
        partial_path, type="sha256" if len(remote_hash) == 64 else "sha1"
    )
    integrity = final_hash == remote_hash
    if not integrity:
        try:
            await aios.remove(partial_path)
        except Exception as e:
            print(f"Error removing partial file {partial_path}: {e}")
        raise Exception(
            f"Downloaded file {target_dir/path} has hash {final_hash} but remote hash is {remote_hash}"
        )
    await aios.rename(partial_path, target_dir / path)
    return target_dir / path


def calculate_repo_progress(
    shard: Shard,
    repo_id: str,
    revision: str,
    file_progress: Dict[str, RepoFileProgressEvent],
    all_start_time: float,
) -> RepoProgressEvent:
    all_total_bytes = sum([p.total for p in file_progress.values()])
    all_downloaded_bytes = sum([p.downloaded for p in file_progress.values()])
    all_downloaded_bytes_this_session = sum(
        [p.downloaded_this_session for p in file_progress.values()]
    )
    elapsed_time = time.time() - all_start_time
    all_speed = (
        all_downloaded_bytes_this_session / elapsed_time if elapsed_time > 0 else 0
    )
    all_eta = (
        timedelta(seconds=(all_total_bytes - all_downloaded_bytes) / all_speed)
        if all_speed > 0
        else timedelta(seconds=0)
    )
    status = (
        "complete"
        if all(p.status == "complete" for p in file_progress.values())
        else "in_progress"
        if any(p.status == "in_progress" for p in file_progress.values())
        else "not_started"
    )
    return RepoProgressEvent(
        shard,
        repo_id,
        revision,
        len([p for p in file_progress.values() if p.downloaded == p.total]),
        len(file_progress),
        all_downloaded_bytes,
        all_downloaded_bytes_this_session,
        all_total_bytes,
        all_speed,
        all_eta,
        file_progress,
        status,
    )


async def get_weight_map(repo_id: str, revision: str = "main") -> Dict[str, str]:
    target_dir = (await ensure_exo_tmp()) / repo_id.replace("/", "--")
    index_file = await download_file_with_retry(
        repo_id, revision, "model.safetensors.index.json", target_dir
    )
    async with aiofiles.open(index_file, "r") as f:
        index_data = json.loads(await f.read())
    return index_data.get("weight_map")


async def resolve_allow_patterns(
    shard: Shard, inference_engine_classname: str
) -> List[str]:
    try:
        weight_map = await get_weight_map(
            get_repo(shard.model_id, inference_engine_classname)
        )
        return get_allow_patterns(weight_map, shard)
    except:
        if DEBUG >= 1:
            print(
                f"Error getting weight map for {shard.model_id=} and inference engine {inference_engine_classname}"
            )
        if DEBUG >= 1:
            traceback.print_exc()
        return ["*"]


async def get_downloaded_size(path: Path) -> int:
    partial_path = path.with_suffix(path.suffix + ".partial")
    if await aios.path.exists(path):
        return (await aios.stat(path)).st_size
    if await aios.path.exists(partial_path):
        return (await aios.stat(partial_path)).st_size
    return 0


async def download_shard(
    shard: Shard,
    inference_engine_classname: str,
    on_progress: AsyncCallbackSystem[str, Tuple[Shard, RepoProgressEvent]],
    max_parallel_downloads: int = 6,
    skip_download: bool = False,
) -> tuple[Path, RepoProgressEvent]:
    if DEBUG >= 2 and not skip_download:
        print(f"Downloading {shard.model_id=} for {inference_engine_classname}")
    repo_id = get_repo(shard.model_id, inference_engine_classname)
    revision = "main"
    target_dir = await ensure_downloads_dir() / repo_id.replace("/", "--")
    if not skip_download:
        await aios.makedirs(target_dir, exist_ok=True)

    if repo_id is None:
        raise ValueError(
            f"No repo found for {shard.model_id=} and inference engine {inference_engine_classname}"
        )

    allow_patterns = await resolve_allow_patterns(shard, inference_engine_classname)
    if DEBUG >= 2:
        print(f"Downloading {shard.model_id=} with {allow_patterns=}")

    all_start_time = time.time()
    file_list = await fetch_file_list_with_cache(repo_id, revision)
    filtered_file_list = list(
        filter_repo_objects(
            file_list, allow_patterns=allow_patterns, key=lambda x: x["path"]
        )
    )
    file_progress: Dict[str, RepoFileProgressEvent] = {}

    def on_progress_wrapper(file: dict, curr_bytes: int, total_bytes: int):
        start_time = (
            file_progress[file["path"]].start_time
            if file["path"] in file_progress
            else time.time()
        )
        downloaded_this_session = (
            file_progress[file["path"]].downloaded_this_session
            + (curr_bytes - file_progress[file["path"]].downloaded)
            if file["path"] in file_progress
            else curr_bytes
        )
        speed = (
            downloaded_this_session / (time.time() - start_time)
            if time.time() - start_time > 0
            else 0
        )
        eta = (
            timedelta(seconds=(total_bytes - curr_bytes) / speed)
            if speed > 0
            else timedelta(seconds=0)
        )
        file_progress[file["path"]] = RepoFileProgressEvent(
            repo_id,
            revision,
            file["path"],
            curr_bytes,
            downloaded_this_session,
            total_bytes,
            speed,
            eta,
            "complete" if curr_bytes == total_bytes else "in_progress",
            start_time,
        )
        on_progress.trigger_all(
            shard,
            calculate_repo_progress(
                shard, repo_id, revision, file_progress, all_start_time
            ),
        )
        if DEBUG >= 6:
            print(
                f"Downloading {file['path']} {curr_bytes}/{total_bytes} {speed} {eta}"
            )

    for file in filtered_file_list:
        downloaded_bytes = await get_downloaded_size(target_dir / file["path"])
        file_progress[file["path"]] = RepoFileProgressEvent(
            repo_id,
            revision,
            file["path"],
            downloaded_bytes,
            0,
            file["size"],
            0,
            timedelta(0),
            "complete" if downloaded_bytes == file["size"] else "not_started",
            time.time(),
        )

    semaphore = asyncio.Semaphore(max_parallel_downloads)

    async def download_with_semaphore(file):
        async with semaphore:
            await download_file_with_retry(
                repo_id,
                revision,
                file["path"],
                target_dir,
                lambda curr_bytes, total_bytes: on_progress_wrapper(
                    file, curr_bytes, total_bytes
                ),
            )

    if not skip_download:
        await asyncio.gather(
            *[download_with_semaphore(file) for file in filtered_file_list]
        )
    final_repo_progress = calculate_repo_progress(
        shard, repo_id, revision, file_progress, all_start_time
    )
    on_progress.trigger_all(shard, final_repo_progress)
    if gguf := next(
        (f for f in filtered_file_list if f["path"].endswith(".gguf")), None
    ):
        return target_dir / gguf["path"], final_repo_progress
    else:
        return target_dir, final_repo_progress


def new_shard_downloader() -> ShardDownloader:
    return SingletonShardDownloader(CachedShardDownloader(NewShardDownloader()))


class SingletonShardDownloader(ShardDownloader):
    def __init__(self, shard_downloader: ShardDownloader):
        self.shard_downloader = shard_downloader
        self.active_downloads: Dict[Shard, asyncio.Task] = {}

    @property
    def on_progress(self) -> AsyncCallbackSystem[str, Tuple[Shard, RepoProgressEvent]]:
        return self.shard_downloader.on_progress

    async def ensure_shard(self, shard: Shard, inference_engine_name: str) -> Path:
        if shard not in self.active_downloads:
            self.active_downloads[shard] = asyncio.create_task(
                self.shard_downloader.ensure_shard(shard, inference_engine_name)
            )
        try:
            return await self.active_downloads[shard]
        finally:
            if shard in self.active_downloads and self.active_downloads[shard].done():
                del self.active_downloads[shard]

    async def get_shard_download_status(
        self, inference_engine_name: str
    ) -> AsyncIterator[tuple[Path, RepoProgressEvent]]:
        async for path, status in self.shard_downloader.get_shard_download_status(
            inference_engine_name
        ):
            yield path, status


class CachedShardDownloader(ShardDownloader):
    def __init__(self, shard_downloader: ShardDownloader):
        self.shard_downloader = shard_downloader
        self.cache: Dict[tuple[str, Shard], Path] = {}

    @property
    def on_progress(self) -> AsyncCallbackSystem[str, Tuple[Shard, RepoProgressEvent]]:
        return self.shard_downloader.on_progress

    async def ensure_shard(self, shard: Shard, inference_engine_name: str) -> Path:
        if (inference_engine_name, shard) in self.cache:
            if DEBUG >= 2:
                print(f"ensure_shard cache hit {shard=} for {inference_engine_name}")
            return self.cache[(inference_engine_name, shard)]
        if DEBUG >= 2:
            print(f"ensure_shard cache miss {shard=} for {inference_engine_name}")
        target_dir = await self.shard_downloader.ensure_shard(
            shard, inference_engine_name
        )
        self.cache[(inference_engine_name, shard)] = target_dir
        return target_dir

    async def get_shard_download_status(
        self, inference_engine_name: str
    ) -> AsyncIterator[tuple[Path, RepoProgressEvent]]:
        async for path, status in self.shard_downloader.get_shard_download_status(
            inference_engine_name
        ):
            yield path, status


class NewShardDownloader(ShardDownloader):
    def __init__(self):
        self._on_progress = AsyncCallbackSystem[str, Tuple[Shard, RepoProgressEvent]]()

    @property
    def on_progress(self) -> AsyncCallbackSystem[str, Tuple[Shard, RepoProgressEvent]]:
        return self._on_progress

    async def ensure_shard(self, shard: Shard, inference_engine_name: str) -> Path:
        target_dir, _ = await download_shard(
            shard, inference_engine_name, self.on_progress
        )
        return target_dir

    async def get_shard_download_status(
        self, inference_engine_name: str
    ) -> AsyncIterator[tuple[Path, RepoProgressEvent]]:
        if DEBUG >= 2:
            print("Getting shard download status for", inference_engine_name)
        tasks = [
            download_shard(
                build_full_shard(model_id, inference_engine_name),
                inference_engine_name,
                self.on_progress,
                skip_download=True,
            )
            for model_id in get_supported_models([[inference_engine_name]])
        ]
        for task in asyncio.as_completed(tasks):
            try:
                path, progress = await task
                yield (path, progress)
            except Exception as e:
                print("Error downloading shard:", e)<|MERGE_RESOLUTION|>--- conflicted
+++ resolved
@@ -161,37 +161,6 @@
 
 
 async def file_meta(repo_id: str, revision: str, path: str) -> Tuple[int, str]:
-<<<<<<< HEAD
-=======
-  url = urljoin(f"{get_hf_endpoint()}/{repo_id}/resolve/{revision}/", path)
-  headers = await get_auth_headers()
-  async with aiohttp.ClientSession(timeout=aiohttp.ClientTimeout(total=1800, connect=60, sock_read=1800, sock_connect=60)) as session:
-    async with session.head(url, headers=headers) as r:
-      content_length = int(r.headers.get('x-linked-size') or r.headers.get('content-length') or 0)
-      etag = r.headers.get('X-Linked-ETag') or r.headers.get('ETag') or r.headers.get('Etag')
-      assert content_length > 0, f"No content length for {url}"
-      assert etag is not None, f"No remote hash for {url}"
-      if  (etag[0] == '"' and etag[-1] == '"') or (etag[0] == "'" and etag[-1] == "'"): etag = etag[1:-1]
-      return content_length, etag
-
-async def download_file_with_retry(repo_id: str, revision: str, path: str, target_dir: Path, on_progress: Callable[[int, int], None] = lambda _, __: None) -> Path:
-  n_attempts = 30
-  for attempt in range(n_attempts):
-    try: return await _download_file(repo_id, revision, path, target_dir, on_progress)
-    except Exception as e:
-      if isinstance(e, FileNotFoundError) or attempt == n_attempts - 1: raise e
-      print(f"Download error on attempt {attempt}/{n_attempts} for {repo_id=} {revision=} {path=} {target_dir=}")
-      traceback.print_exc()
-      await asyncio.sleep(min(8, 0.1 * (2 ** attempt)))
-
-async def _download_file(repo_id: str, revision: str, path: str, target_dir: Path, on_progress: Callable[[int, int], None] = lambda _, __: None) -> Path:
-  if await aios.path.exists(target_dir/path): return target_dir/path
-  await aios.makedirs((target_dir/path).parent, exist_ok=True)
-  length, remote_hash = await file_meta(repo_id, revision, path)
-  partial_path = target_dir/f"{path}.partial"
-  resume_byte_pos = (await aios.stat(partial_path)).st_size if (await aios.path.exists(partial_path)) else None
-  if resume_byte_pos != length:
->>>>>>> afee2437
     url = urljoin(f"{get_hf_endpoint()}/{repo_id}/resolve/{revision}/", path)
     headers = await get_auth_headers()
     async with aiohttp.ClientSession(
@@ -215,6 +184,74 @@
             ):
                 etag = etag[1:-1]
             return content_length, etag
+
+
+async def download_file_with_retry(
+    repo_id: str,
+    revision: str,
+    path: str,
+    target_dir: Path,
+    on_progress: Callable[[int, int], None] = lambda _, __: None,
+) -> Path:
+    n_attempts = 30
+    for attempt in range(n_attempts):
+        try:
+            return await _download_file(
+                repo_id, revision, path, target_dir, on_progress
+            )
+        except Exception as e:
+            if isinstance(e, FileNotFoundError) or attempt == n_attempts - 1:
+                raise e
+            print(
+                f"Download error on attempt {attempt}/{n_attempts} for {repo_id=} {revision=} {path=} {target_dir=}"
+            )
+            traceback.print_exc()
+            await asyncio.sleep(min(8, 0.1 * (2**attempt)))
+
+
+async def _download_file(
+    repo_id: str,
+    revision: str,
+    path: str,
+    target_dir: Path,
+    on_progress: Callable[[int, int], None] = lambda _, __: None,
+) -> Path:
+    if await aios.path.exists(target_dir / path):
+        return target_dir / path
+    await aios.makedirs((target_dir / path).parent, exist_ok=True)
+    length, remote_hash = await file_meta(repo_id, revision, path)
+    partial_path = target_dir / f"{path}.partial"
+    resume_byte_pos = (
+        (await aios.stat(partial_path)).st_size
+        if (await aios.path.exists(partial_path))
+        else None
+    )
+    if resume_byte_pos != length:
+        url = urljoin(f"{get_hf_endpoint()}/{repo_id}/resolve/{revision}/", path)
+        headers = await get_auth_headers()
+        async with aiohttp.ClientSession(
+            timeout=aiohttp.ClientTimeout(
+                total=1800, connect=60, sock_read=1800, sock_connect=60
+            )
+        ) as session:
+            async with session.head(url, headers=headers) as r:
+                content_length = int(
+                    r.headers.get("x-linked-size")
+                    or r.headers.get("content-length")
+                    or 0
+                )
+                etag = (
+                    r.headers.get("X-Linked-ETag")
+                    or r.headers.get("ETag")
+                    or r.headers.get("Etag")
+                )
+                assert content_length > 0, f"No content length for {url}"
+                assert etag is not None, f"No remote hash for {url}"
+                if (etag[0] == '"' and etag[-1] == '"') or (
+                    etag[0] == "'" and etag[-1] == "'"
+                ):
+                    etag = etag[1:-1]
+                return content_length, etag
 
 
 async def download_file_with_retry(
