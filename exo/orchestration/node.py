import numpy as np
import json
import asyncio
import uuid
import time
import traceback
from typing import List, Dict, Optional, Tuple, Union, Set
from exo.networking import Discovery, PeerHandle, Server
from exo.inference.inference_engine import InferenceEngine, Shard
from exo.topology.topology import Topology
from exo.topology.device_capabilities import device_capabilities
from exo.topology.partitioning_strategy import Partition, PartitioningStrategy, map_partitions_to_shards
from exo import DEBUG
from exo.helpers import AsyncCallbackSystem
from exo.viz.topology_viz import TopologyViz
from exo.download.hf.hf_helpers import RepoProgressEvent
from exo.inference.inference_engine import get_inference_engine, InferenceEngine
from exo.download.hf.hf_shard_download import HFShardDownloader

class Node:
  def __init__(
    self,
    _id: str,
    server: Server,
    inference_engine: InferenceEngine,
    discovery: Discovery,
    partitioning_strategy: PartitioningStrategy = None,
    max_generate_tokens: int = 1024,
    default_sample_temperature: float = 0.0,
    topology_viz: Optional[TopologyViz] = None,
    shard_downloader: Optional[HFShardDownloader] = None,
  ):
    self.id = _id
    self.inference_engine = inference_engine
    self.server = server
    self.discovery = discovery
    self.partitioning_strategy = partitioning_strategy
    self.peers: List[PeerHandle] = {}
    self.topology: Topology = Topology()
    self.device_capabilities = device_capabilities()
    self.buffered_token_output: Dict[str, Tuple[List[int], bool]] = {}
    self.buffered_logits: Dict[str, List[np.ndarray]] = {}
    self.buffered_inputs: Dict[str, List[np.ndarray]] = {}
    self.buffered_partials: Dict[str, List[np.ndarray]] = {}
    self.checkpoints: Dict[str, Dict[str, int]] = {}
    
    self.max_generate_tokens = max_generate_tokens
    self.topology_viz = topology_viz
    self.default_sample_temperature = default_sample_temperature
    self._on_token = AsyncCallbackSystem[str, Tuple[str, List[int], bool]]()
    self._on_opaque_status = AsyncCallbackSystem[str, Tuple[str, str]]()
    self._on_opaque_status.register("node_status").on_next(self.on_node_status)
    self.node_download_progress: Dict[str, RepoProgressEvent] = {}
    self.topology_inference_engines_pool: List[List[str]] = []
    self.shard_downloader = shard_downloader
    self.outstanding_requests = {}

  async def start(self, wait_for_peers: int = 0) -> None:
    await self.server.start()
    await self.discovery.start()
    await self.update_peers(wait_for_peers)
    await self.collect_topology(set())
    if DEBUG >= 2: print(f"Collected topology: {self.topology}")
    asyncio.create_task(self.periodic_topology_collection(2.0))

  async def stop(self) -> None:
    await self.discovery.stop()
    await self.server.stop()

  def on_node_status(self, request_id, opaque_status):
    try:
      status_data = json.loads(opaque_status)
      if status_data.get("type", "") == "supported_inference_engines":
        node_id = status_data.get("node_id")
        engines = status_data.get("engines", [])
        self.topology_inference_engines_pool.append(engines)
      if status_data.get("type", "") == "node_status":
        if status_data.get("status", "").startswith("start_"):
          self.current_topology.active_node_id = status_data.get("node_id")
        elif status_data.get("status", "").startswith("end_"):
          if status_data.get("node_id") == self.current_topology.active_node_id:
            self.current_topology.active_node_id = None
      download_progress = None
      if status_data.get("type", "") == "download_progress":
        if DEBUG >= 8: print(f"Download progress from {status_data.get('node_id')}: {status_data.get('progress')}")
        download_progress = RepoProgressEvent.from_dict(status_data.get('progress'))
        self.node_download_progress[status_data.get('node_id')] = download_progress
      if self.topology_viz:
        self.topology_viz.update_visualization(self.topology, self.partitioning_strategy.partition(self.topology), self.id, self.node_download_progress)
    except Exception as e:
      if DEBUG >= 1: print(f"Error updating visualization: {e}")
      if DEBUG >= 1: traceback.print_exc()

  def get_supported_inference_engines(self):
    supported_engine_names = []
    if self.inference_engine.__class__.__name__ == 'MLXDynamicShardInferenceEngine':
      supported_engine_names.append('mlx')
      supported_engine_names.append('tinygrad')
    else:
      supported_engine_names.append('tinygrad')
    return supported_engine_names

  async def broadcast_supported_engines(self, supported_engines_names: List[str]):
    status_message = json.dumps({"type": "supported_inference_engines", "node_id": self.id, "engines": supported_engines_names})
    await self.broadcast_opaque_status("", status_message)

  def get_topology_inference_engines(self) -> List[List[str]]:
    return self.topology_inference_engines_pool
  
  async def process_inference_result(
    self,
    shard,
    result: np.ndarray,
    request_id: Optional[str] = None,
  ):
    if request_id not in self.buffered_token_output:
      self.buffered_token_output[request_id] = ([], False)
    is_finished = len(self.buffered_token_output[request_id][0]) >= self.max_generate_tokens
    if shard.is_last_layer() and not is_finished:
      token = await self.inference_engine.sample(result, temp=self.default_sample_temperature)
      await self.inference_engine.ensure_shard(shard)
      self.buffered_token_output[request_id][0].append(token.item())
      is_finished = token.item() == self.inference_engine.tokenizer.eos_token_id or is_finished or len(self.buffered_token_output[request_id][0]) >= self.max_generate_tokens
      if DEBUG >= 2: print(f"[{request_id}] result size: {result.size}, is finished: {is_finished}, buffered tokens: {len(self.buffered_token_output[request_id][0])}")
      asyncio.create_task(self.broadcast_result(request_id, *self.buffered_token_output[request_id]))
      forward = token.reshape(1, -1)
      self.trigger_on_token_callbacks(request_id, self.buffered_token_output[request_id][0], is_finished)
      asyncio.create_task(self.broadcast_result(request_id, self.buffered_token_output[request_id][0], is_finished))
    else:
      forward = result

    if is_finished:
      self.buffered_token_output[request_id] = (self.buffered_token_output[request_id][0], True)
      self.outstanding_requests.pop(request_id)
    else:
      self.outstanding_requests[request_id] = "waiting"
      asyncio.create_task(self.forward_tensor(shard, forward, request_id, self.get_partition_index(offset = 1)))

    return np.array(self.buffered_token_output[request_id][0])

  async def process_prompt(
    self,
    base_shard: Shard,
    prompt: str,
    request_id: Optional[str] = None,
  ) -> Optional[np.ndarray]:
    shard = self.get_current_shard(base_shard)
    asyncio.create_task(
      self.broadcast_opaque_status(
        request_id,
        json.dumps({
          "type": "node_status",
          "node_id": self.id,
          "status": "start_process_prompt",
          "base_shard": base_shard.to_dict(),
          "shard": shard.to_dict(),
          "prompt": prompt,
          "request_id": request_id,
        }),
      )
    )
    start_time = time.perf_counter_ns()
    resp = await self._process_prompt(base_shard, prompt, request_id)
    end_time = time.perf_counter_ns()
    elapsed_time_ns = end_time - start_time
    asyncio.create_task(
      self.broadcast_opaque_status(
        request_id,
        json.dumps({
          "type": "node_status",
          "node_id": self.id,
          "status": "end_process_prompt",
          "base_shard": base_shard.to_dict(),
          "shard": shard.to_dict(),
          "prompt": prompt,
          "request_id": request_id,
          "elapsed_time_ns": elapsed_time_ns,
          "result_size": resp.size if resp is not None else 0,
        }),
      )
    )
    return resp

  async def _process_prompt(self, base_shard: Shard, prompt: str, request_id: Optional[str] = None) -> Optional[np.ndarray]:
    if request_id is None:
      request_id = str(uuid.uuid4())
    shard = self.get_current_shard(base_shard)

    if DEBUG >= 2: print(f"[{request_id}] process prompt: {base_shard=} {shard=} {prompt=}")
    if not shard.is_first_layer():
      if DEBUG >= 2: print(f"[{request_id}] forwarding to next shard: {base_shard=} {shard=} {prompt=}")
      self.outstanding_requests[request_id] = "waiting"
      resp = await self.forward_prompt(shard, prompt, request_id, 0)
      return None
    else:
      self.outstanding_requests[request_id] = "processing"
      result = await self.inference_engine.infer_prompt(request_id, shard, prompt)
      ret = await self.process_inference_result(shard, result, request_id)
      return result

  async def enqueue_example(
    self,
    base_shard: Shard,
    example: np.ndarray,
    target: np.ndarray, 
    length: np.ndarray,
    request_id: Optional[str] = None,
    train: bool = False,
  ):
    shard = self.get_current_shard(base_shard)
    if shard.is_first_layer():
      loss = await self.process_example(shard, example, target, length, train, request_id)
      return loss
    else:
      if request_id is None:
        request_id = str(uuid.uuid4())
      self.outstanding_requests[request_id] = "waiting"
      loss = await self.forward_example(shard, example, target, length, train, request_id, 0) 
    return loss

  async def coordinate_save(
    self,
    base_shard: Shard,
    iteration: int,
    destination: str,
  ):
    shard = self.get_current_shard(base_shard)
    model = shard.model_id
    sid = shard.__hash__()
    path = f"{destination}/{model}/{sid}-{iteration}.safetensors"
    self.outstanding_requests[f"{sid}::{iteration}"] = "Checking"
    if model not in self.checkpoints:
      self.checkpoints[model] = {}
    if sid not in self.checkpoints[model]:
      self.checkpoints[model][sid] = []
    if len(self.checkpoints[model][sid]) < 1 or self.checkpoints[model][sid][-1] < iteration:
      print(f"Saving checkpoint to {path}")
      self.outstanding_requests[f"{sid}::{iteration}"] = "Saving"
      import os
      os.makedirs("/".join(path.split("/")[:-1]), exist_ok=True)
      await self.inference_engine.save_checkpoint(shard, path)
      self.checkpoints[model][sid] = sorted(self.checkpoints[model][sid] + [iteration])
    self.outstanding_requests.pop(f"{sid}::{iteration}")

  async def process_example(
    self,
    base_shard: Shard,
    example: np.ndarray,
    target: np.ndarray, 
    length: np.ndarray,
    train: bool = False,
    request_id: Optional[str] = None,
  ):
    shard = self.get_current_shard(base_shard)
    asyncio.create_task(
      self.broadcast_opaque_status(
        request_id,
        json.dumps({
          "type": "node_status",
          "node_id": self.id,
          "status": f"start_{'train' if train else 'eval'}_example",
          "base_shard": base_shard.to_dict(),
          "shard": shard.to_dict(),
          "example_size": example.size,
          "example_shape": example.shape,
          "request_id": request_id,
        }),
      )
    )
    start_time = time.perf_counter_ns()
    resp = await self._process_example(shard, example, target, length, train, request_id)
    end_time = time.perf_counter_ns()
    elapsed_time_ns = end_time - start_time
    asyncio.create_task(
      self.broadcast_opaque_status(
        request_id,
        json.dumps({
          "type": "node_status",
          "node_id": self.id,
          "status": f"end_{'train' if train else 'eval'}_example",
          "base_shard": base_shard.to_dict(),
          "shard": shard.to_dict(),
          "request_id": request_id,
          "elapsed_time_ns": elapsed_time_ns,
        }),
      )
    )
    return resp

  async def _process_example(
    self,
    base_shard: Shard,
    example: np.ndarray,
    target: np.ndarray, 
    length: np.ndarray,
    train: bool = False,
    request_id: Optional[str] = None,
  ) -> Optional[np.ndarray]:
    if request_id is None:
      request_id = str(uuid.uuid4())
    shard = self.get_current_shard(base_shard)
    if DEBUG >= 1: print(f"[{request_id}] process_example: {example.shape=}")
    try:
      target = target.astype(int)
      if train:
        if shard.is_last_layer():
          self.outstanding_requests[request_id] = "training"
          loss, grad = await self.inference_engine.train(request_id, shard, example, target, length)
        else:
          self.outstanding_requests[request_id] = "preprocessing"
          step = await self.inference_engine.infer_tensor(request_id, shard, example)
          self.outstanding_requests[request_id] = "waiting"
          loss, backgrad = await self.forward_example(shard, step, target, length, train, request_id, self.get_partition_index(offset = 1))
          self.outstanding_requests[request_id] = "training"
          partial_loss, grad = await self.inference_engine.train(request_id, shard, example, backgrad, length, loss="back_gradient")
        self.outstanding_requests.pop(request_id)
        if shard.is_first_layer():
          return loss
        else:
          return loss, grad
      else:
        if shard.is_last_layer():
          self.outstanding_requests[request_id] = "evaluating"
          loss = await self.inference_engine.evaluate(request_id, shard, example, target, length)
        else:
          self.outstanding_requests[request_id] = "preprocessing"
          step = await self.inference_engine.infer_tensor(request_id, shard, example)
          self.outstanding_requests[request_id] = "waiting"
          loss = await self.forward_example(shard, step, target, length, train, request_id, self.get_partition_index(offset = 1))
        self.outstanding_requests.pop(request_id)
        return loss
    except Exception as e:
      self.outstanding_requests.pop(request_id)
      print(f"Error processing example for shard {shard}: {e}")
      traceback.print_exc()
      return None
        
  async def process_tensor(
    self,
    base_shard: Shard,
    tensor: np.ndarray,
    request_id: Optional[str] = None,
  ) -> Optional[np.ndarray]:
    shard = self.get_current_shard(base_shard)
    asyncio.create_task(
      self.broadcast_opaque_status(
        request_id,
        json.dumps({
          "type": "node_status",
          "node_id": self.id,
          "status": "start_process_tensor",
          "base_shard": base_shard.to_dict(),
          "shard": shard.to_dict(),
          "tensor_size": tensor.size,
          "tensor_shape": tensor.shape,
          "request_id": request_id,
        }),
      )
    )
    start_time = time.perf_counter_ns()
    resp = await self._process_tensor(shard, tensor, request_id)
    end_time = time.perf_counter_ns()
    elapsed_time_ns = end_time - start_time
    asyncio.create_task(
      self.broadcast_opaque_status(
        request_id,
        json.dumps({
          "type": "node_status",
          "node_id": self.id,
          "status": "end_process_tensor",
          "base_shard": base_shard.to_dict(),
          "shard": shard.to_dict(),
          "request_id": request_id,
          "elapsed_time_ns": elapsed_time_ns,
          "result_size": resp.size if resp is not None else 0,
        }),
      )
    )
    return resp

  async def _process_tensor(
    self,
    base_shard: Shard,
    tensor: np.ndarray,
    request_id: Optional[str] = None,
  ) -> Optional[np.ndarray]:
    if request_id is None:
      request_id = str(uuid.uuid4())
    shard = self.get_current_shard(base_shard)

    if DEBUG >= 1: print(f"[{request_id}] process_tensor: {tensor.size=} {tensor.shape=}")
    try:
      self.outstanding_requests[request_id] = "processing"
      result = await self.inference_engine.infer_tensor(request_id, shard, tensor)
      ret = await self.process_inference_result(shard, result, request_id) 
      return ret
    except Exception as e:
      self.outstanding_requests.pop(request_id)
      print(f"Error processing tensor for shard {shard}: {e}")
      traceback.print_exc()
      return None
  
  async def forward_example(
    self,
    base_shard: Shard,
    step: np.ndarray,
    target: np.ndarray,
    length: np.ndarray,
    train: bool,
    request_id: str,
    target_index: int,
  ) -> None:
    if DEBUG >= 1: print(f"target partition index: {target_index}")
    target_id = self.partitioning_strategy.partition(self.topology)[target_index].node_id
    target_shard = self.get_current_shard(base_shard, target_index)
    if DEBUG >= 2: print(f"computed target from: {base_shard} {target_index}, {self.topology}. target shard: {target_shard}")
    target_peer = next((p for p in self.peers if p.id() == target_id), None)
    if not target_peer:
      raise ValueError(f"peer for {target_index} not found")
    if DEBUG >= 1: print(f"sending example to {target_peer.id()}: {step} => {target} ({length})")
    resp = await target_peer.send_example(target_shard, step, target, length, request_id=request_id, train=train)
    return resp

  async def forward_prompt(
    self,
    base_shard: Shard,
    prompt: str,
    request_id: str,
    target_index: int,
  ) -> None:
    if DEBUG >= 1: print(f"target partition index: {target_index}")
    target_id = self.partitioning_strategy.partition(self.topology)[target_index].node_id
    next_shard = self.get_current_shard(base_shard, target_index)
    if DEBUG >= 2: print(f"Computed target from: {base_shard} {target_index}, {self.topology}. next shard: {next_shard}")
    if target_id == self.id:
      await self.process_prompt(next_shard, prompt, request_id)
    else:
      target_peer = next((p for p in self.peers if p.id() == target_id), None)
      if not target_peer:
        raise ValueError(f"Peer for {target_index} not found")
      if DEBUG >= 1: print(f"Sending prompt to {target_peer.id()}: {prompt}")
      await target_peer.send_prompt(next_shard, prompt, request_id=request_id)
  
  async def forward_tensor(
    self,
    base_shard: Shard,
    tensor: np.ndarray,
    request_id: str,
    target_index: int,
  ) -> None:
    if DEBUG >= 1: print(f"target partition index: {target_index}")
    target_id = self.partitioning_strategy.partition(self.topology)[target_index].node_id
    next_shard = self.get_current_shard(base_shard, target_index)
    if DEBUG >= 2: print(f"Computed target from: {base_shard} {target_index}, {self.topology}. target shard: {next_shard}")
    if target_id == self.id:
      await self.process_tensor(next_shard, tensor, request_id)
    else:
      target_peer = next((p for p in self.peers if p.id() == target_id), None)
      if not target_peer:
        raise ValueError(f"Peer for {target_index} not found")
      if DEBUG >= 1: print(f"Sending tensor to {target_peer.id()}: {tensor}")
      await target_peer.send_tensor(next_shard, tensor, request_id=request_id)

  def get_partition_index(self, offset: int = 0):
    if not self.partitioning_strategy:
      if DEBUG >= 1: print("No partitioning strategy found. Skipping forward.")
      return None
    partitions = self.partitioning_strategy.partition(self.topology)
    current_partition_index = next((i for i, p in enumerate(partitions) if p.node_id == self.id), None)
    if current_partition_index is None:
      raise ValueError(f"No current partition found for node: {self.id}")
    return (current_partition_index + offset) % len(partitions)

  def get_current_shard(self, base_shard: Shard, index: Optional[int] = None) -> Shard:
    if index is None:
      index = self.get_partition_index()
    partitions = self.partitioning_strategy.partition(self.topology)
    shards = map_partitions_to_shards(partitions, base_shard.n_layers, base_shard.model_id)
    return shards[index]

  async def update_peers(self, wait_for_peers: int = 0) -> bool:
    next_peers = await self.discovery.discover_peers(wait_for_peers)
    current_peer_ids = {peer.id() for peer in self.peers}
    next_peer_ids = {peer.id() for peer in next_peers}
    peers_added = [peer for peer in next_peers if peer.id() not in current_peer_ids]
    peers_removed = [peer for peer in self.peers if peer.id() not in next_peer_ids]
    peers_updated = [peer for peer in next_peers if peer.id() in current_peer_ids and any(p.addr() != peer.addr() for p in self.peers if p.id() == peer.id())]
    peers_unchanged = [peer for peer in next_peers if peer.id() in current_peer_ids and all(p.addr() == peer.addr() for p in self.peers if p.id() == peer.id())]
    peers_to_disconnect = [peer for peer in peers_removed if await peer.is_connected()]
    peers_to_connect = [peer for peer in peers_added + peers_updated + peers_unchanged if not await peer.is_connected()]

    def _pretty(peers: List[PeerHandle]) -> List[str]:
      return [f"{peer.id()}@{peer.addr()}" for peer in peers]

<<<<<<< HEAD
  @abstractmethod
  async def process_prompt(self, shard: Shard, prompt: str, request_id: Optional[str] = None, inference_state: Optional[dict] = None) -> Optional[np.ndarray]:
    pass

  @abstractmethod
  async def process_tensor(self, shard: Shard, tensor: np.ndarray, request_id: Optional[str] = None, inference_state: Optional[dict] = None) -> Optional[np.ndarray]:
    pass
=======
    if DEBUG >= 2:
      print(f"update_peers: added={peers_added} removed={peers_removed} updated={peers_updated} unchanged={peers_unchanged} to_disconnect={peers_to_disconnect} to_connect={peers_to_connect}")

    async def disconnect_with_timeout(peer, timeout=5):
      try:
        await asyncio.wait_for(peer.disconnect(), timeout)
        return True
      except Exception as e:
        print(f"Error disconnecting peer {peer.id()}@{peer.addr()}: {e}")
        traceback.print_exc()
        return False

    async def connect_with_timeout(peer, timeout=5):
      try:
        await asyncio.wait_for(peer.connect(), timeout)
        return True
      except Exception as e:
        print(f"Error connecting peer {peer.id()}@{peer.addr()}: {e}")
        traceback.print_exc()
        return False

    disconnect_results = await asyncio.gather(*(disconnect_with_timeout(peer) for peer in peers_to_disconnect), return_exceptions=True)
    connect_results = await asyncio.gather(*(connect_with_timeout(peer) for peer in peers_to_connect), return_exceptions=True)

    successful_disconnects = [peer for peer, result in zip(peers_to_disconnect, disconnect_results) if result is True]
    failed_disconnects = [peer for peer, result in zip(peers_to_disconnect, disconnect_results) if result is False]
    successful_connects = [peer for peer, result in zip(peers_to_connect, connect_results) if result is True]
    failed_connects = [peer for peer, result in zip(peers_to_connect, connect_results) if result is False]
    if DEBUG >= 1:
      if successful_disconnects: print(f"Successfully disconnected peers: {_pretty(successful_disconnects)}")
      if failed_disconnects: print(f"Failed to disconnect peers: {_pretty(failed_disconnects)}")
      if successful_connects: print(f"Successfully connected peers: {_pretty(successful_connects)}")
      if failed_connects: print(f"Failed to connect peers: {_pretty(failed_connects)}")

    self.peers = next_peers
    return len(peers_added) > 0 or len(peers_removed) > 0 or len(peers_updated) > 0

  async def select_best_inference_engine(self):
    if self.inference_engine.__class__.__name__ == 'DummyInferenceEngine': return
    supported_engines = self.get_supported_inference_engines()
    await self.broadcast_supported_engines(supported_engines)
    if len(self.get_topology_inference_engines()):
      self.inference_engine = get_inference_engine(supported_engines[0], self.shard_downloader)

  async def periodic_topology_collection(self, interval: int):
    while True:
      await asyncio.sleep(interval)
      try:
        did_peers_change = await self.update_peers()
        if DEBUG >= 2: print(f"{did_peers_change=}")
        if did_peers_change:
          await self.collect_topology(set())
          await self.select_best_inference_engine()
      except Exception as e:
        print(f"Error collecting topology: {e}")
        traceback.print_exc()
>>>>>>> a174c780

  async def get_inference_result(self, request_id: str) -> Tuple[Optional[np.ndarray], bool]:
    if request_id not in self.buffered_token_output:
      return None, False
    return np.array(self.buffered_token_output[request_id][0]), self.buffered_token_output[request_id][1]

  async def collect_topology(self, visited: set[str], max_depth: int = 4) -> Topology:
    next_topology = Topology()
    next_topology.update_node(self.id, self.device_capabilities)

    if DEBUG >= 2: print(f"Collecting topology {max_depth=} {visited=}")

    prev_visited = visited.copy()
    visited.add(self.id)
    visited.update(p.id() for p in self.peers)

    for peer in self.peers:
      next_topology.update_node(peer.id(), peer.device_capabilities())
      next_topology.add_edge(self.id, peer.id(), peer.description())

      if peer.id() in prev_visited:
        continue

      if max_depth <= 0:
        if DEBUG >= 2: print("Max depth reached. Skipping...")
        continue

      try:
        other_topology = await asyncio.wait_for(peer.collect_topology(visited, max_depth=max_depth - 1), timeout=5.0)
        if DEBUG >= 2: print(f"Collected topology from: {peer.id()}: {other_topology}")
        next_topology.merge(peer.id(), other_topology)
      except Exception as e:
        print(f"Error collecting topology from {peer.id()}: {e}")
        traceback.print_exc()

    next_topology.active_node_id = self.topology.active_node_id
    self.topology = next_topology
    if self.topology_viz:
      self.topology_viz.update_visualization(self.topology, self.partitioning_strategy.partition(self.topology), self.id)
    return self.topology

  @property
  def on_token(self) -> AsyncCallbackSystem[str, Tuple[str, List[int], bool]]:
    return self._on_token

  @property
  def on_opaque_status(self) -> AsyncCallbackSystem[str, Tuple[str, str]]:
    return self._on_opaque_status

  def trigger_on_token_callbacks(self, request_id: str, tokens: List[int], is_finished: bool) -> None:
    if DEBUG >= 2: print(f"Triggering all on_token callbacks with {request_id=} num_tokens={len(tokens)} {is_finished=}")
    self.on_token.trigger_all(request_id, tokens, is_finished)
  
  async def broadcast_result(self, request_id: str, result: List[int], is_finished: bool) -> None:
    async def send_result_to_peer(peer):
      try:
        await asyncio.wait_for(peer.send_result(request_id, result, is_finished), timeout=15.0)
      except asyncio.TimeoutError:
        print(f"Timeout broadcasting result to {peer.id()}")
      except Exception as e:
        print(f"Error broadcasting result to {peer.id()}: {e}")
        traceback.print_exc()

    await asyncio.gather(*[send_result_to_peer(peer) for peer in self.peers], return_exceptions=True)

  async def broadcast_opaque_status(self, request_id: str, status: str) -> None:
    if DEBUG >= 8: print(f"Broadcasting opaque status: {request_id=} {status=}")

    async def send_status_to_peer(peer):
      try:
        await asyncio.wait_for(peer.send_opaque_status(request_id, status), timeout=15.0)
      except asyncio.TimeoutError:
        print(f"Timeout sending opaque status to {peer.id()}")
      except Exception as e:
        print(f"Error sending opaque status to {peer.id()}: {e}")
        traceback.print_exc()

    await asyncio.gather(*[send_status_to_peer(peer) for peer in self.peers], return_exceptions=True)
    # in the case of opaque status, we also want to receive our own opaque statuses
    self.on_opaque_status.trigger_all(request_id, status)

  @property
  def current_topology(self) -> Topology:
    return self.topology<|MERGE_RESOLUTION|>--- conflicted
+++ resolved
@@ -112,37 +112,49 @@
     shard,
     result: np.ndarray,
     request_id: Optional[str] = None,
+    inference_state: Optional[dict] = None,
   ):
-    if request_id not in self.buffered_token_output:
-      self.buffered_token_output[request_id] = ([], False)
-    is_finished = len(self.buffered_token_output[request_id][0]) >= self.max_generate_tokens
-    if shard.is_last_layer() and not is_finished:
-      token = await self.inference_engine.sample(result, temp=self.default_sample_temperature)
+    if shard.model_id != 'stable-diffusion-2-1-base':
+      if request_id not in self.buffered_token_output:
+        self.buffered_token_output[request_id] = ([], False)
+      is_finished = len(self.buffered_token_output[request_id][0]) >= self.max_generate_tokens
+      if shard.is_last_layer() and not is_finished:
+        token = await self.inference_engine.sample(result, temp=self.default_sample_temperature)
+        await self.inference_engine.ensure_shard(shard)
+        self.buffered_token_output[request_id][0].append(token.item())
+        is_finished = token.item() == self.inference_engine.tokenizer.eos_token_id or is_finished or len(self.buffered_token_output[request_id][0]) >= self.max_generate_tokens
+        if DEBUG >= 2: print(f"[{request_id}] result size: {result.size}, is finished: {is_finished}, buffered tokens: {len(self.buffered_token_output[request_id][0])}")
+        asyncio.create_task(self.broadcast_result(request_id, *self.buffered_token_output[request_id]))
+        forward = token.reshape(1, -1)
+        intermediate_result = self.buffered_token_output[request_id][0]
+      else:
+        forward = result
+    else:
       await self.inference_engine.ensure_shard(shard)
-      self.buffered_token_output[request_id][0].append(token.item())
-      is_finished = token.item() == self.inference_engine.tokenizer.eos_token_id or is_finished or len(self.buffered_token_output[request_id][0]) >= self.max_generate_tokens
-      if DEBUG >= 2: print(f"[{request_id}] result size: {result.size}, is finished: {is_finished}, buffered tokens: {len(self.buffered_token_output[request_id][0])}")
-      asyncio.create_task(self.broadcast_result(request_id, *self.buffered_token_output[request_id]))
-      forward = token.reshape(1, -1)
-      self.trigger_on_token_callbacks(request_id, self.buffered_token_output[request_id][0], is_finished)
-      asyncio.create_task(self.broadcast_result(request_id, self.buffered_token_output[request_id][0], is_finished))
-    else:
+      is_finished = inference_state.get("is_finished", False)
+      intermediate_result, inference_state = self.handle_stable_diffusion(inference_state, result)
       forward = result
+    if shard.is_last_layer():
+      self.trigger_on_token_callbacks(request_id, intermediate_result, is_finished)
+      asyncio.create_task(self.broadcast_result(request_id, intermediate_result, is_finished))
 
     if is_finished:
-      self.buffered_token_output[request_id] = (self.buffered_token_output[request_id][0], True)
+      if shard.model_id != 'stable-diffusion-2-1-base':
+        self.buffered_token_output[request_id] = (self.buffered_token_output[request_id][0], True)
       self.outstanding_requests.pop(request_id)
     else:
       self.outstanding_requests[request_id] = "waiting"
-      asyncio.create_task(self.forward_tensor(shard, forward, request_id, self.get_partition_index(offset = 1)))
-
-    return np.array(self.buffered_token_output[request_id][0])
+      asyncio.create_task(self.forward_tensor(shard, forward, request_id, self.get_partition_index(offset = 1), inference_state))
+
+    return  np.array(self.buffered_token_output[request_id][0]) if shard.model_id != 'stable-diffusion-2-1-base' else intermediate_result
+
 
   async def process_prompt(
     self,
     base_shard: Shard,
     prompt: str,
     request_id: Optional[str] = None,
+    inference_state: Optional[dict] = {},
   ) -> Optional[np.ndarray]:
     shard = self.get_current_shard(base_shard)
     asyncio.create_task(
@@ -160,7 +172,7 @@
       )
     )
     start_time = time.perf_counter_ns()
-    resp = await self._process_prompt(base_shard, prompt, request_id)
+    resp = await self._process_prompt(base_shard, prompt, request_id, inference_state)
     end_time = time.perf_counter_ns()
     elapsed_time_ns = end_time - start_time
     asyncio.create_task(
@@ -181,7 +193,7 @@
     )
     return resp
 
-  async def _process_prompt(self, base_shard: Shard, prompt: str, request_id: Optional[str] = None) -> Optional[np.ndarray]:
+  async def _process_prompt(self, base_shard: Shard, prompt: str, request_id: Optional[str] = None, inference_state: Optional[dict] = None) -> Optional[np.ndarray]:
     if request_id is None:
       request_id = str(uuid.uuid4())
     shard = self.get_current_shard(base_shard)
@@ -190,12 +202,12 @@
     if not shard.is_first_layer():
       if DEBUG >= 2: print(f"[{request_id}] forwarding to next shard: {base_shard=} {shard=} {prompt=}")
       self.outstanding_requests[request_id] = "waiting"
-      resp = await self.forward_prompt(shard, prompt, request_id, 0)
+      resp = await self.forward_prompt(shard, prompt, request_id, 0, inference_state)
       return None
     else:
       self.outstanding_requests[request_id] = "processing"
-      result = await self.inference_engine.infer_prompt(request_id, shard, prompt)
-      ret = await self.process_inference_result(shard, result, request_id)
+      result,inference_state = await self.inference_engine.infer_prompt(request_id, shard, prompt, inference_state)
+      ret = await self.process_inference_result(shard, result, request_id, inference_state)
       return result
 
   async def enqueue_example(
@@ -340,6 +352,7 @@
     base_shard: Shard,
     tensor: np.ndarray,
     request_id: Optional[str] = None,
+    inference_state: Optional[dict] = None,
   ) -> Optional[np.ndarray]:
     shard = self.get_current_shard(base_shard)
     asyncio.create_task(
@@ -358,7 +371,7 @@
       )
     )
     start_time = time.perf_counter_ns()
-    resp = await self._process_tensor(shard, tensor, request_id)
+    resp = await self._process_tensor(shard, tensor, request_id, inference_state)
     end_time = time.perf_counter_ns()
     elapsed_time_ns = end_time - start_time
     asyncio.create_task(
@@ -383,6 +396,7 @@
     base_shard: Shard,
     tensor: np.ndarray,
     request_id: Optional[str] = None,
+    inference_state: Optional[dict] = None,
   ) -> Optional[np.ndarray]:
     if request_id is None:
       request_id = str(uuid.uuid4())
@@ -391,8 +405,8 @@
     if DEBUG >= 1: print(f"[{request_id}] process_tensor: {tensor.size=} {tensor.shape=}")
     try:
       self.outstanding_requests[request_id] = "processing"
-      result = await self.inference_engine.infer_tensor(request_id, shard, tensor)
-      ret = await self.process_inference_result(shard, result, request_id) 
+      result, inference_state = await self.inference_engine.infer_tensor(request_id, shard, tensor, inference_state)
+      ret = await self.process_inference_result(shard, result, request_id, inference_state) 
       return ret
     except Exception as e:
       self.outstanding_requests.pop(request_id)
@@ -427,19 +441,20 @@
     prompt: str,
     request_id: str,
     target_index: int,
+    inference_state: Optional[dict] = None,
   ) -> None:
     if DEBUG >= 1: print(f"target partition index: {target_index}")
     target_id = self.partitioning_strategy.partition(self.topology)[target_index].node_id
     next_shard = self.get_current_shard(base_shard, target_index)
     if DEBUG >= 2: print(f"Computed target from: {base_shard} {target_index}, {self.topology}. next shard: {next_shard}")
     if target_id == self.id:
-      await self.process_prompt(next_shard, prompt, request_id)
+      await self.process_prompt(next_shard, prompt, request_id, inference_state)
     else:
       target_peer = next((p for p in self.peers if p.id() == target_id), None)
       if not target_peer:
         raise ValueError(f"Peer for {target_index} not found")
       if DEBUG >= 1: print(f"Sending prompt to {target_peer.id()}: {prompt}")
-      await target_peer.send_prompt(next_shard, prompt, request_id=request_id)
+      await target_peer.send_prompt(next_shard, prompt, request_id=request_id, inference_state=inference_state)
   
   async def forward_tensor(
     self,
@@ -447,19 +462,20 @@
     tensor: np.ndarray,
     request_id: str,
     target_index: int,
+    inference_state: Optional[dict] = None,
   ) -> None:
     if DEBUG >= 1: print(f"target partition index: {target_index}")
     target_id = self.partitioning_strategy.partition(self.topology)[target_index].node_id
     next_shard = self.get_current_shard(base_shard, target_index)
     if DEBUG >= 2: print(f"Computed target from: {base_shard} {target_index}, {self.topology}. target shard: {next_shard}")
     if target_id == self.id:
-      await self.process_tensor(next_shard, tensor, request_id)
+      await self.process_tensor(next_shard, tensor, request_id, inference_state)
     else:
       target_peer = next((p for p in self.peers if p.id() == target_id), None)
       if not target_peer:
         raise ValueError(f"Peer for {target_index} not found")
       if DEBUG >= 1: print(f"Sending tensor to {target_peer.id()}: {tensor}")
-      await target_peer.send_tensor(next_shard, tensor, request_id=request_id)
+      await target_peer.send_tensor(next_shard, tensor, request_id=request_id, inference_state=inference_state)
 
   def get_partition_index(self, offset: int = 0):
     if not self.partitioning_strategy:
@@ -492,15 +508,6 @@
     def _pretty(peers: List[PeerHandle]) -> List[str]:
       return [f"{peer.id()}@{peer.addr()}" for peer in peers]
 
-<<<<<<< HEAD
-  @abstractmethod
-  async def process_prompt(self, shard: Shard, prompt: str, request_id: Optional[str] = None, inference_state: Optional[dict] = None) -> Optional[np.ndarray]:
-    pass
-
-  @abstractmethod
-  async def process_tensor(self, shard: Shard, tensor: np.ndarray, request_id: Optional[str] = None, inference_state: Optional[dict] = None) -> Optional[np.ndarray]:
-    pass
-=======
     if DEBUG >= 2:
       print(f"update_peers: added={peers_added} removed={peers_removed} updated={peers_updated} unchanged={peers_unchanged} to_disconnect={peers_to_disconnect} to_connect={peers_to_connect}")
 
@@ -557,7 +564,6 @@
       except Exception as e:
         print(f"Error collecting topology: {e}")
         traceback.print_exc()
->>>>>>> a174c780
 
   async def get_inference_result(self, request_id: str) -> Tuple[Optional[np.ndarray], bool]:
     if request_id not in self.buffered_token_output:
@@ -641,4 +647,13 @@
 
   @property
   def current_topology(self) -> Topology:
-    return self.topology+    return self.topology
+
+  def handle_stable_diffusion(self, inference_state, result):
+    if inference_state['is_step_finished']:
+      inference_state['step']+=1
+    progress = [inference_state['step'],inference_state['total_steps']]
+    intermediate_result = result
+    if progress[0] == progress[1]:
+      intermediate_result = result
+    return intermediate_result, inference_state