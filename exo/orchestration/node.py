--- conflicted
+++ resolved
@@ -27,7 +27,6 @@
 
 
 class Node:
-<<<<<<< HEAD
     def __init__(
         self,
         _id: str,
@@ -129,7 +128,10 @@
             supported_engine_names.append("mlx")
             supported_engine_names.append("tinygrad")
         else:
-            supported_engine_names.append("tinygrad")
+            supported_engine_names.append(
+                os.environ.get("EXO_INFER_ENGINE", "tinygrad")
+            )
+
         return supported_engine_names
 
     async def broadcast_supported_engines(self, supported_engines_names: List[str]):
@@ -182,323 +184,6 @@
                 intermediate_result = [self.buffered_token_output[request_id][0][-1]]
             else:
                 forward = result
-=======
-  def __init__(
-    self,
-    _id: str,
-    server: Server,
-    inference_engine: InferenceEngine,
-    discovery: Discovery,
-    shard_downloader: ShardDownloader,
-    partitioning_strategy: PartitioningStrategy = None,
-    max_generate_tokens: int = 1024,
-    default_sample_temperature: float = 0.0,
-    topology_viz: Optional[TopologyViz] = None,
-  ):
-    self.id = _id
-    self.inference_engine = inference_engine
-    self.server = server
-    self.discovery = discovery
-    self.shard_downloader = shard_downloader
-    self.partitioning_strategy = partitioning_strategy
-    self.peers: List[PeerHandle] = {}
-    self.topology: Topology = Topology()
-    self.device_capabilities = UNKNOWN_DEVICE_CAPABILITIES
-    self.buffered_token_output: Dict[str, Tuple[List[int], bool]] = {}
-    self.buffered_logits: Dict[str, List[np.ndarray]] = {}
-    self.buffered_inputs: Dict[str, List[np.ndarray]] = {}
-    self.buffered_partials: Dict[str, List[np.ndarray]] = {}
-    self.checkpoints: Dict[str, Dict[str, int]] = {}
-
-    self.max_generate_tokens = max_generate_tokens
-    self.topology_viz = topology_viz
-    self.default_sample_temperature = default_sample_temperature
-    self._on_token = AsyncCallbackSystem[str, Tuple[str, List[int], bool]]()
-    self._on_opaque_status = AsyncCallbackSystem[str, Tuple[str, str]]()
-    self._on_opaque_status.register("node_status").on_next(self.on_node_status)
-    self.node_download_progress: Dict[str, RepoProgressEvent] = {}
-    self.topology_inference_engines_pool: List[List[str]] = []
-    self.outstanding_requests = {}
-
-  async def start(self, wait_for_peers: int = 0) -> None:
-    self.device_capabilities = await device_capabilities()
-    await self.server.start()
-    await self.discovery.start()
-    await self.update_peers(wait_for_peers)
-    await self.collect_topology(set())
-    if DEBUG >= 2: print(f"Collected topology: {self.topology}")
-    asyncio.create_task(self.periodic_topology_collection(2.0))
-
-  async def stop(self) -> None:
-    await self.discovery.stop()
-    await self.server.stop()
-
-  def on_node_status(self, request_id, opaque_status):
-    try:
-      status_data = json.loads(opaque_status)
-      status_type = status_data.get("type", "")
-      if status_type == "supported_inference_engines":
-        node_id = status_data.get("node_id")
-        engines = status_data.get("engines", [])
-        self.topology_inference_engines_pool.append(engines)
-      elif status_type == "node_status":
-        if status_data.get("status", "").startswith("start_"):
-          self.current_topology.active_node_id = status_data.get("node_id")
-        elif status_data.get("status", "").startswith("end_"):
-          if status_data.get("node_id") == self.current_topology.active_node_id:
-            self.current_topology.active_node_id = None
-
-      download_progress = None
-      if status_type == "download_progress":
-        if DEBUG >= 8: print(f"Download progress from {status_data.get('node_id')}: {status_data.get('progress')}")
-        download_progress = RepoProgressEvent.from_dict(status_data.get('progress'))
-        self.node_download_progress[status_data.get('node_id')] = download_progress
-
-      if self.topology_viz:
-        self.topology_viz.update_visualization(self.topology, self.partitioning_strategy.partition(self.topology), self.id, self.node_download_progress)
-    except Exception as e:
-      if DEBUG >= 1: print(f"Error on_node_status: {e}")
-      if DEBUG >= 1: traceback.print_exc()
-
-  def get_supported_inference_engines(self):
-    supported_engine_names = []
-    if self.inference_engine.__class__.__name__ == 'MLXDynamicShardInferenceEngine':
-      supported_engine_names.append('mlx')
-      supported_engine_names.append('tinygrad')
-    else:
-      supported_engine_names.append(os.environ.get("EXO_INFER_ENGINE", 'tinygrad'))
-
-    return supported_engine_names
-
-  async def broadcast_supported_engines(self, supported_engines_names: List[str]):
-    status_message = json.dumps({"type": "supported_inference_engines", "node_id": self.id, "engines": supported_engines_names})
-    await self.broadcast_opaque_status("", status_message)
-
-  def get_topology_inference_engines(self) -> List[List[str]]:
-    return self.topology_inference_engines_pool
-  
-  token_count = 0
-  first_token_time = 0
-  async def process_inference_result(
-    self,
-    shard,
-    result: np.ndarray,
-    request_id: Optional[str] = None,
-    inference_state: Optional[dict] = None,
-  ):
-    if shard.model_id != 'stable-diffusion-2-1-base':
-      if request_id not in self.buffered_token_output:
-        self.buffered_token_output[request_id] = ([], False)
-      is_finished = len(self.buffered_token_output[request_id][0]) >= self.max_generate_tokens
-      if shard.is_last_layer() and not is_finished:
-        token = await self.inference_engine.sample(result, temp=self.default_sample_temperature)
-        await self.inference_engine.ensure_shard(shard)
-        self.buffered_token_output[request_id][0].append(token.item())
-        is_finished = token.item() == self.inference_engine.tokenizer.eos_token_id or is_finished or len(self.buffered_token_output[request_id][0]) >= self.max_generate_tokens
-        if DEBUG >= 2: print(f"[{request_id}] result size: {result.size}, is finished: {is_finished}, buffered tokens: {len(self.buffered_token_output[request_id][0])}")
-        forward = token.reshape(1, -1)
-        intermediate_result = [self.buffered_token_output[request_id][0][-1]]
-      else:
-        forward = result
-    else:
-      await self.inference_engine.ensure_shard(shard)
-      is_finished = inference_state.get("is_finished", False)
-      intermediate_result, inference_state = self.handle_stable_diffusion(inference_state, result)
-      forward = result
-    if shard.is_last_layer():
-      self.trigger_on_token_callbacks(request_id, intermediate_result, is_finished)
-      asyncio.create_task(self.broadcast_result(request_id, intermediate_result, is_finished))
-
-    if is_finished:
-      if shard.model_id != 'stable-diffusion-2-1-base':
-        self.buffered_token_output[request_id] = (self.buffered_token_output[request_id][0], True)
-      self.outstanding_requests.pop(request_id)
-    else:
-      self.outstanding_requests[request_id] = "waiting"
-      asyncio.create_task(self.forward_tensor(shard, forward, request_id, self.get_partition_index(offset=1), inference_state))
-
-    return np.array(self.buffered_token_output[request_id][0]) if shard.model_id != 'stable-diffusion-2-1-base' else intermediate_result
-
-  async def process_prompt(
-    self,
-    base_shard: Shard,
-    prompt: str,
-    request_id: Optional[str] = None,
-    inference_state: Optional[dict] = {},
-  ) -> Optional[np.ndarray]:
-    shard = self.get_current_shard(base_shard)
-    start_time = time.perf_counter_ns()
-    asyncio.create_task(
-      self.broadcast_opaque_status(
-        request_id,
-        json.dumps({
-          "type": "node_status",
-          "node_id": self.id,
-          "status": "start_process_prompt",
-          "base_shard": base_shard.to_dict(),
-          "shard": shard.to_dict(),
-          "prompt": prompt,
-          "request_id": request_id,
-        }),
-      )
-    )
-    start_time = time.perf_counter_ns()
-    resp = await self._process_prompt(base_shard, prompt, request_id, inference_state)
-    end_time = time.perf_counter_ns()
-    elapsed_time_ns = end_time - start_time
-    asyncio.create_task(
-      self.broadcast_opaque_status(
-        request_id,
-        json.dumps({
-          "type": "node_status",
-          "node_id": self.id,
-          "status": "end_process_prompt",
-          "base_shard": base_shard.to_dict(),
-          "shard": shard.to_dict(),
-          "prompt": prompt,
-          "request_id": request_id,
-          "elapsed_time_ns": elapsed_time_ns,
-        }),
-      )
-    )
-    if DEBUG >= 2: print(f"[{request_id}] process prompt: {base_shard=} {shard=} {prompt=} {elapsed_time_ns=}")
-
-  async def _process_prompt(self, base_shard: Shard, prompt: str, request_id: Optional[str] = None, inference_state: Optional[dict] = None) -> Optional[np.ndarray]:
-    if request_id is None:
-      request_id = str(uuid.uuid4())
-    shard = self.get_current_shard(base_shard)
-    if DEBUG >= 2: print(f"[{request_id}] process prompt: {base_shard=} {shard=} {prompt=}")
-
-    if not shard.is_first_layer():
-      if DEBUG >= 2: print(f"[{request_id}] forwarding to next shard: {base_shard=} {shard=} {prompt=}")
-      self.outstanding_requests[request_id] = "waiting"
-      resp = await self.forward_prompt(shard, prompt, request_id, 0, inference_state)
-      return None
-    else:
-      self.outstanding_requests[request_id] = "processing"
-      result, inference_state = await self.inference_engine.infer_prompt(request_id, shard, prompt, inference_state)
-      ret = await self.process_inference_result(shard, result, request_id, inference_state)
-      return result
-
-  async def enqueue_example(
-    self,
-    base_shard: Shard,
-    example: np.ndarray,
-    target: np.ndarray,
-    length: np.ndarray,
-    request_id: Optional[str] = None,
-    train: bool = False,
-  ):
-    shard = self.get_current_shard(base_shard)
-    if shard.is_first_layer():
-      loss = await self.process_example(shard, example, target, length, train, request_id)
-      return loss
-    else:
-      if request_id is None:
-        request_id = str(uuid.uuid4())
-      self.outstanding_requests[request_id] = "waiting"
-      loss = await self.forward_example(shard, example, target, length, train, request_id, 0)
-    return loss
-
-  async def coordinate_save(
-    self,
-    base_shard: Shard,
-    iteration: int,
-    destination: str,
-  ):
-    shard = self.get_current_shard(base_shard)
-    model = shard.model_id
-    sid = shard.__hash__()
-    path = f"{destination}/{model}/{sid}-{iteration}.safetensors"
-    self.outstanding_requests[f"{sid}::{iteration}"] = "Checking"
-    if model not in self.checkpoints:
-      self.checkpoints[model] = {}
-    if sid not in self.checkpoints[model]:
-      self.checkpoints[model][sid] = []
-    if len(self.checkpoints[model][sid]) < 1 or self.checkpoints[model][sid][-1] < iteration:
-      print(f"Saving checkpoint to {path}")
-      self.outstanding_requests[f"{sid}::{iteration}"] = "Saving"
-      import os
-      os.makedirs("/".join(path.split("/")[:-1]), exist_ok=True)
-      await self.inference_engine.save_checkpoint(shard, path)
-      self.checkpoints[model][sid] = sorted(self.checkpoints[model][sid] + [iteration])
-    self.outstanding_requests.pop(f"{sid}::{iteration}")
-
-  async def process_example(
-    self,
-    base_shard: Shard,
-    example: np.ndarray,
-    target: np.ndarray,
-    length: np.ndarray,
-    train: bool = False,
-    request_id: Optional[str] = None,
-  ):
-    shard = self.get_current_shard(base_shard)
-    asyncio.create_task(
-      self.broadcast_opaque_status(
-        request_id,
-        json.dumps({
-          "type": "node_status",
-          "node_id": self.id,
-          "status": f"start_{'train' if train else 'eval'}_example",
-          "base_shard": base_shard.to_dict(),
-          "shard": shard.to_dict(),
-          "example_size": example.size,
-          "example_shape": example.shape,
-          "request_id": request_id,
-        }),
-      )
-    )
-    start_time = time.perf_counter_ns()
-    resp = await self._process_example(shard, example, target, length, train, request_id)
-    end_time = time.perf_counter_ns()
-    elapsed_time_ns = end_time - start_time
-    asyncio.create_task(
-      self.broadcast_opaque_status(
-        request_id,
-        json.dumps({
-          "type": "node_status",
-          "node_id": self.id,
-          "status": f"end_{'train' if train else 'eval'}_example",
-          "base_shard": base_shard.to_dict(),
-          "shard": shard.to_dict(),
-          "request_id": request_id,
-          "elapsed_time_ns": elapsed_time_ns,
-        }),
-      )
-    )
-    return resp
-
-  async def _process_example(
-    self,
-    base_shard: Shard,
-    example: np.ndarray,
-    target: np.ndarray,
-    length: np.ndarray,
-    train: bool = False,
-    request_id: Optional[str] = None,
-  ) -> Optional[np.ndarray]:
-    if request_id is None:
-      request_id = str(uuid.uuid4())
-    shard = self.get_current_shard(base_shard)
-    if DEBUG >= 1: print(f"[{request_id}] process_example: {example.shape=}")
-    try:
-      target = target.astype(int)
-      if train:
-        if shard.is_last_layer():
-          self.outstanding_requests[request_id] = "training"
-          loss, grad = await self.inference_engine.train(request_id, shard, example, target, length)
-        else:
-          self.outstanding_requests[request_id] = "preprocessing"
-          step, _ = await self.inference_engine.infer_tensor(request_id, shard, example)
-          self.outstanding_requests[request_id] = "waiting"
-          loss, backgrad = await self.forward_example(shard, step, target, length, train, request_id, self.get_partition_index(offset=1))
-          self.outstanding_requests[request_id] = "training"
-          partial_loss, grad = await self.inference_engine.train(request_id, shard, example, backgrad, length, loss="back_gradient")
-        self.outstanding_requests.pop(request_id)
-        if shard.is_first_layer():
-          return loss
->>>>>>> afee2437
         else:
             await self.inference_engine.ensure_shard(shard)
             is_finished = inference_state.get("is_finished", False)
@@ -616,7 +301,6 @@
             )
             return None
         else:
-<<<<<<< HEAD
             self.outstanding_requests[request_id] = "processing"
             result, inference_state = await self.inference_engine.infer_prompt(
                 request_id, shard, prompt, inference_state
@@ -1119,37 +803,16 @@
                     print("Max depth reached. Skipping...")
                 continue
 
-            # Implementação do retry
-            max_retries = 3
-            delay = 1.0  # segundos de espera inicial
-            other_topology = None
-            for attempt in range(max_retries):
-                try:
-                    other_topology = await asyncio.wait_for(
-                        peer.collect_topology(visited, max_depth=max_depth - 1),
-                        timeout=5.0,
-                    )
-                    if DEBUG >= 2:
-                        print(f"Collected topology from: {peer.id()}: {other_topology}")
-                    break  # Sai do loop se a coleta for bem-sucedida
-                except asyncio.TimeoutError:
-                    print(
-                        f"Timeout collecting topology from {peer.id()}, attempt {attempt + 1} of {max_retries}"
-                    )
-                    if attempt < max_retries - 1:
-                        await asyncio.sleep(delay)
-                        delay *= 2  # Exponential backoff
-                    else:
-                        print(
-                            f"Failed to collect topology from {peer.id()} after {max_retries} attempts."
-                        )
-                except Exception as e:
-                    print(f"Error collecting topology from {peer.id()}: {e}")
-                    traceback.print_exc()
-                    break  # Se ocorrer outra exceção, sai do loop
-
-            if other_topology is not None:
+            try:
+                other_topology = await asyncio.wait_for(
+                    peer.collect_topology(visited, max_depth=max_depth - 1), timeout=5.0
+                )
+                if DEBUG >= 2:
+                    print(f"Collected topology from: {peer.id()}: {other_topology}")
                 next_topology.merge(peer.id(), other_topology)
+            except Exception as e:
+                print(f"Error collecting topology from {peer.id()}: {e}")
+                traceback.print_exc()
 
         next_topology.active_node_id = self.topology.active_node_id
         self.topology = next_topology
@@ -1231,292 +894,4 @@
         intermediate_result = result
         if progress[0] == progress[1]:
             intermediate_result = result
-        return intermediate_result, inference_state
-=======
-          self.outstanding_requests[request_id] = "preprocessing"
-          step, _ = await self.inference_engine.infer_tensor(request_id, shard, example)
-          self.outstanding_requests[request_id] = "waiting"
-          loss = await self.forward_example(shard, step, target, length, train, request_id, self.get_partition_index(offset=1))
-        self.outstanding_requests.pop(request_id)
-        return loss
-    except Exception as e:
-      self.outstanding_requests.pop(request_id)
-      print(f"Error processing example for shard {shard}: {e}")
-      traceback.print_exc()
-      return None
-
-  async def process_tensor(
-    self,
-    base_shard: Shard,
-    tensor: np.ndarray,
-    request_id: Optional[str] = None,
-    inference_state: Optional[dict] = None,
-  ) -> Optional[np.ndarray]:
-    shard = self.get_current_shard(base_shard)
-    start_time = time.perf_counter_ns()
-    resp = await self._process_tensor(shard, tensor, request_id, inference_state)
-    end_time = time.perf_counter_ns()
-    elapsed_time_ns = end_time - start_time
-    if DEBUG >= 2: print(f"[{request_id}] process_tensor: {base_shard=} {shard=} {tensor.size=} {tensor.shape=} {elapsed_time_ns=}")
-
-  async def _process_tensor(
-    self,
-    base_shard: Shard,
-    tensor: np.ndarray,
-    request_id: Optional[str] = None,
-    inference_state: Optional[dict] = None,
-  ) -> Optional[np.ndarray]:
-    if request_id is None:
-      request_id = str(uuid.uuid4())
-    shard = self.get_current_shard(base_shard)
-
-    try:
-      self.outstanding_requests[request_id] = "processing"
-      result, inference_state = await self.inference_engine.infer_tensor(request_id, shard, tensor, inference_state)
-      ret = await self.process_inference_result(shard, result, request_id, inference_state)
-      return ret
-    except Exception as e:
-      self.outstanding_requests.pop(request_id)
-      print(f"Error processing tensor for shard {shard}: {e}")
-      traceback.print_exc()
-  
-  async def forward_example(
-    self,
-    base_shard: Shard,
-    step: np.ndarray,
-    target: np.ndarray,
-    length: np.ndarray,
-    train: bool,
-    request_id: str,
-    target_index: int,
-  ) -> None:
-    if DEBUG >= 1: print(f"target partition index: {target_index}")
-    target_id = self.partitioning_strategy.partition(self.topology)[target_index].node_id
-    target_shard = self.get_current_shard(base_shard, target_index)
-    if DEBUG >= 2: print(f"computed target from: {base_shard} {target_index}, {self.topology}. target shard: {target_shard}")
-    target_peer = next((p for p in self.peers if p.id() == target_id), None)
-    if not target_peer:
-      raise ValueError(f"peer for {target_index} not found")
-    if DEBUG >= 1: print(f"sending example to {target_peer.id()}: {step} => {target} ({length})")
-    resp = await target_peer.send_example(target_shard, step, target, length, request_id=request_id, train=train)
-    return resp
-
-  async def forward_prompt(
-    self,
-    base_shard: Shard,
-    prompt: str,
-    request_id: str,
-    target_index: int,
-    inference_state: Optional[dict] = None,
-  ) -> None:
-    if DEBUG >= 1: print(f"target partition index: {target_index}")
-    target_id = self.partitioning_strategy.partition(self.topology)[target_index].node_id
-    next_shard = self.get_current_shard(base_shard, target_index)
-    if DEBUG >= 2: print(f"Computed target from: {base_shard} {target_index}, {self.topology}. next shard: {next_shard}")
-    if target_id == self.id:
-      await self.process_prompt(next_shard, prompt, request_id, inference_state)
-    else:
-      target_peer = next((p for p in self.peers if p.id() == target_id), None)
-      if not target_peer:
-        raise ValueError(f"Peer for {target_index} not found")
-      if DEBUG >= 1: print(f"Sending prompt to {target_peer.id()}: {prompt}")
-      await target_peer.send_prompt(next_shard, prompt, request_id=request_id, inference_state=inference_state)
-
-  async def forward_tensor(
-    self,
-    base_shard: Shard,
-    tensor: np.ndarray,
-    request_id: str,
-    target_index: int,
-    inference_state: Optional[dict] = None,
-  ) -> None:
-    if DEBUG >= 1: print(f"target partition index: {target_index}")
-    target_id = self.partitioning_strategy.partition(self.topology)[target_index].node_id
-    next_shard = self.get_current_shard(base_shard, target_index)
-    if DEBUG >= 2: print(f"Computed target from: {base_shard} {target_index}, {self.topology}. target shard: {next_shard}")
-    if target_id == self.id:
-      await self.process_tensor(next_shard, tensor, request_id, inference_state)
-    else:
-      target_peer = next((p for p in self.peers if p.id() == target_id), None)
-      if not target_peer:
-        raise ValueError(f"Peer for {target_index} not found")
-      if DEBUG >= 1: print(f"Sending tensor to {target_peer.id()}: {tensor}")
-      await target_peer.send_tensor(next_shard, tensor, request_id=request_id, inference_state=inference_state)
-
-  def get_partition_index(self, offset: int = 0):
-    if not self.partitioning_strategy:
-      if DEBUG >= 1: print("No partitioning strategy found. Skipping forward.")
-      return None
-    partitions = self.partitioning_strategy.partition(self.topology)
-    current_partition_index = next((i for i, p in enumerate(partitions) if p.node_id == self.id), None)
-    if current_partition_index is None:
-      raise ValueError(f"No current partition found for node: {self.id}")
-    return (current_partition_index+offset) % len(partitions)
-
-  def get_current_shard(self, base_shard: Shard, index: Optional[int] = None) -> Shard:
-    if index is None:
-      index = self.get_partition_index()
-    partitions = self.partitioning_strategy.partition(self.topology)
-    shards = map_partitions_to_shards(partitions, base_shard.n_layers, base_shard.model_id)
-    return shards[index]
-
-  async def update_peers(self, wait_for_peers: int = 0) -> bool:
-    next_peers = await self.discovery.discover_peers(wait_for_peers)
-    current_peer_ids = {peer.id() for peer in self.peers}
-    next_peer_ids = {peer.id() for peer in next_peers}
-    peers_added = [peer for peer in next_peers if peer.id() not in current_peer_ids]
-    peers_removed = [peer for peer in self.peers if peer.id() not in next_peer_ids]
-    peers_updated = [peer for peer in next_peers if peer.id() in current_peer_ids and any(p.addr() != peer.addr() for p in self.peers if p.id() == peer.id())]
-    peers_unchanged = [peer for peer in next_peers if peer.id() in current_peer_ids and all(p.addr() == peer.addr() for p in self.peers if p.id() == peer.id())]
-    peers_to_disconnect = [peer for peer in peers_removed if await peer.is_connected()]
-    peers_to_connect = [peer for peer in peers_added + peers_updated + peers_unchanged if not await peer.is_connected()]
-
-    def _pretty(peers: List[PeerHandle]) -> List[str]:
-      return [f"{peer.id()}@{peer.addr()}" for peer in peers]
-
-    if DEBUG >= 2:
-      print(f"update_peers: added={peers_added} removed={peers_removed} updated={peers_updated} unchanged={peers_unchanged} to_disconnect={peers_to_disconnect} to_connect={peers_to_connect}")
-
-    async def disconnect_with_timeout(peer, timeout=5):
-      try:
-        await asyncio.wait_for(peer.disconnect(), timeout)
-        return True
-      except Exception as e:
-        print(f"Error disconnecting peer {peer.id()}@{peer.addr()}: {e}")
-        traceback.print_exc()
-        return False
-
-    async def connect_with_timeout(peer, timeout=5):
-      try:
-        await asyncio.wait_for(peer.connect(), timeout)
-        return True
-      except Exception as e:
-        print(f"Error connecting peer {peer.id()}@{peer.addr()}: {e}")
-        traceback.print_exc()
-        return False
-
-    disconnect_results = await asyncio.gather(*(disconnect_with_timeout(peer) for peer in peers_to_disconnect), return_exceptions=True)
-    connect_results = await asyncio.gather(*(connect_with_timeout(peer) for peer in peers_to_connect), return_exceptions=True)
-
-    successful_disconnects = [peer for peer, result in zip(peers_to_disconnect, disconnect_results) if result is True]
-    failed_disconnects = [peer for peer, result in zip(peers_to_disconnect, disconnect_results) if result is False]
-    successful_connects = [peer for peer, result in zip(peers_to_connect, connect_results) if result is True]
-    failed_connects = [peer for peer, result in zip(peers_to_connect, connect_results) if result is False]
-    if DEBUG >= 1:
-      if successful_disconnects: print(f"Successfully disconnected peers: {_pretty(successful_disconnects)}")
-      if failed_disconnects: print(f"Failed to disconnect peers: {_pretty(failed_disconnects)}")
-      if successful_connects: print(f"Successfully connected peers: {_pretty(successful_connects)}")
-      if failed_connects: print(f"Failed to connect peers: {_pretty(failed_connects)}")
-
-    self.peers = next_peers
-    return len(peers_added) > 0 or len(peers_removed) > 0 or len(peers_updated) > 0
-
-  async def select_best_inference_engine(self):
-    if self.inference_engine.__class__.__name__ == 'DummyInferenceEngine': return
-    supported_engines = self.get_supported_inference_engines()
-    await self.broadcast_supported_engines(supported_engines)
-    if len(self.get_topology_inference_engines()):
-      self.inference_engine = get_inference_engine(supported_engines[0], self.shard_downloader)
-
-  async def periodic_topology_collection(self, interval: int):
-    while True:
-      await asyncio.sleep(interval)
-      try:
-        did_peers_change = await self.update_peers()
-        if DEBUG >= 2: print(f"{did_peers_change=}")
-        await self.collect_topology(set())
-        if did_peers_change:
-          await self.select_best_inference_engine()
-      except Exception as e:
-        print(f"Error collecting topology: {e}")
-        traceback.print_exc()
-
-  async def collect_topology(self, visited: set[str], max_depth: int = 4) -> Topology:
-    next_topology = Topology()
-    next_topology.update_node(self.id, self.device_capabilities)
-
-    if DEBUG >= 2: print(f"Collecting topology {max_depth=} {visited=}")
-
-    prev_visited = visited.copy()
-    visited.add(self.id)
-    visited.update(p.id() for p in self.peers)
-
-    for peer in self.peers:
-      next_topology.update_node(peer.id(), peer.device_capabilities())
-      next_topology.add_edge(self.id, peer.id(), peer.description())
-
-      if peer.id() in prev_visited:
-        continue
-
-      if max_depth <= 0:
-        if DEBUG >= 2: print("Max depth reached. Skipping...")
-        continue
-
-      try:
-        other_topology = await asyncio.wait_for(peer.collect_topology(visited, max_depth=max_depth - 1), timeout=5.0)
-        if DEBUG >= 2: print(f"Collected topology from: {peer.id()}: {other_topology}")
-        next_topology.merge(peer.id(), other_topology)
-      except Exception as e:
-        print(f"Error collecting topology from {peer.id()}: {e}")
-        traceback.print_exc()
-
-    next_topology.active_node_id = self.topology.active_node_id
-    self.topology = next_topology
-    if self.topology_viz:
-      self.topology_viz.update_visualization(self.topology, self.partitioning_strategy.partition(self.topology), self.id)
-    return self.topology
-
-  @property
-  def on_token(self) -> AsyncCallbackSystem[str, Tuple[str, List[int], bool]]:
-    return self._on_token
-
-  @property
-  def on_opaque_status(self) -> AsyncCallbackSystem[str, Tuple[str, str]]:
-    return self._on_opaque_status
-
-  def trigger_on_token_callbacks(self, request_id: str, tokens: List[int], is_finished: bool) -> None:
-    if DEBUG >= 2: print(f"Triggering all on_token callbacks with {request_id=} {tokens=} {is_finished=}")
-    self.on_token.trigger_all(request_id, tokens, is_finished)
-
-  async def broadcast_result(self, request_id: str, result: List[int], is_finished: bool) -> None:
-    if DEBUG >= 2: print(f"Broadcasting result: {request_id=} {result=} {is_finished=}")
-    async def send_result_to_peer(peer):
-      try:
-        await asyncio.wait_for(peer.send_result(request_id, result, is_finished), timeout=15.0)
-      except asyncio.TimeoutError:
-        print(f"Timeout broadcasting result to {peer.id()}")
-      except Exception as e:
-        print(f"Error broadcasting result to {peer.id()}: {e}")
-        traceback.print_exc()
-
-    await asyncio.gather(*[send_result_to_peer(peer) for peer in self.peers], return_exceptions=True)
-
-  async def broadcast_opaque_status(self, request_id: str, status: str) -> None:
-    if DEBUG >= 8: print(f"Broadcasting opaque status: {request_id=} {status=}")
-
-    async def send_status_to_peer(peer):
-      try:
-        await asyncio.wait_for(peer.send_opaque_status(request_id, status), timeout=15.0)
-      except asyncio.TimeoutError:
-        print(f"Timeout sending opaque status to {peer.id()}")
-      except Exception as e:
-        print(f"Error sending opaque status to {peer.id()}: {e}")
-        traceback.print_exc()
-
-    await asyncio.gather(*[send_status_to_peer(peer) for peer in self.peers], return_exceptions=True)
-    # in the case of opaque status, we also want to receive our own opaque statuses
-    self.on_opaque_status.trigger_all(request_id, status)
-
-  @property
-  def current_topology(self) -> Topology:
-    return self.topology
-
-  def handle_stable_diffusion(self, inference_state, result):
-    if inference_state['is_step_finished']:
-      inference_state['step'] += 1
-    progress = [inference_state['step'], inference_state['total_steps']]
-    intermediate_result = result
-    if progress[0] == progress[1]:
-      intermediate_result = result
-    return intermediate_result, inference_state
->>>>>>> afee2437
+        return intermediate_result, inference_state