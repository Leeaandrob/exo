from exo import DEBUG
from dataclasses import dataclass, asdict
import subprocess
import psutil

TFLOPS = 1.00


@dataclass
class DeviceFlops:
  # units of TFLOPS
  fp32: float
  fp16: float
  int8: float

  def __str__(self):
    return f"fp32: {self.fp32 / TFLOPS:.2f} TFLOPS, fp16: {self.fp16 / TFLOPS:.2f} TFLOPS, int8: {self.int8 / TFLOPS:.2f} TFLOPS"

  def to_dict(self):
    return asdict(self)


@dataclass
class DeviceCapabilities:
  model: str
  chip: str
  memory: int
  flops: DeviceFlops

  def __str__(self):
    return f"Model: {self.model}. Chip: {self.chip}. Memory: {self.memory}MB. Flops: {self.flops}"

  def __post_init__(self):
    if isinstance(self.flops, dict):
      self.flops = DeviceFlops(**self.flops)

  def to_dict(self):
    return {"model": self.model, "chip": self.chip, "memory": self.memory, "flops": self.flops.to_dict()}


UNKNOWN_DEVICE_CAPABILITIES = DeviceCapabilities(model="Unknown Model", chip="Unknown Chip", memory=0, flops=DeviceFlops(fp32=0, fp16=0, int8=0))

CHIP_FLOPS = {
  # Source: https://www.cpu-monkey.com
  # Note: currently no distinction between variants of M3 Max and M3 Pro, we pick the lower one to be conservative
  ### M chips
  "Apple M1": DeviceFlops(fp32=2.29*TFLOPS, fp16=4.58*TFLOPS, int8=9.16*TFLOPS),
  "Apple M1 Pro": DeviceFlops(fp32=5.30*TFLOPS, fp16=10.60*TFLOPS, int8=21.20*TFLOPS),
  "Apple M1 Max": DeviceFlops(fp32=10.60*TFLOPS, fp16=21.20*TFLOPS, int8=42.40*TFLOPS),
  "Apple M1 Ultra": DeviceFlops(fp32=21.20*TFLOPS, fp16=42.40*TFLOPS, int8=84.80*TFLOPS),
  "Apple M2": DeviceFlops(fp32=3.55*TFLOPS, fp16=7.10*TFLOPS, int8=14.20*TFLOPS),
  "Apple M2 Pro": DeviceFlops(fp32=5.68*TFLOPS, fp16=11.36*TFLOPS, int8=22.72*TFLOPS),
  "Apple M2 Max": DeviceFlops(fp32=13.49*TFLOPS, fp16=26.98*TFLOPS, int8=53.96*TFLOPS),
  "Apple M2 Ultra": DeviceFlops(fp32=26.98*TFLOPS, fp16=53.96*TFLOPS, int8=107.92*TFLOPS),
  "Apple M3": DeviceFlops(fp32=3.55*TFLOPS, fp16=7.10*TFLOPS, int8=14.20*TFLOPS),
  "Apple M3 Max": DeviceFlops(fp32=14.20*TFLOPS, fp16=28.40*TFLOPS, int8=56.80*TFLOPS),
  "Apple M3 Pro": DeviceFlops(fp32=4.97*TFLOPS, fp16=9.94*TFLOPS, int8=19.88*TFLOPS),
  "Apple M4": DeviceFlops(fp32=3.55*TFLOPS, fp16=7.10*TFLOPS, int8=14.20*TFLOPS),
  ### A chips
  "Apple A13 Bionic": DeviceFlops(fp32=0.69*TFLOPS, fp16=1.38*TFLOPS, int8=2.76*TFLOPS),
  "Apple A14 Bionic": DeviceFlops(fp32=0.75*TFLOPS, fp16=1.50*TFLOPS, int8=3.00*TFLOPS),
  "Apple A15 Bionic": DeviceFlops(fp32=1.37*TFLOPS, fp16=2.74*TFLOPS, int8=5.48*TFLOPS),
  "Apple A16 Bionic": DeviceFlops(fp32=1.79*TFLOPS, fp16=3.58*TFLOPS, int8=7.16*TFLOPS),
  "Apple A17 Pro": DeviceFlops(fp32=2.15*TFLOPS, fp16=4.30*TFLOPS, int8=8.60*TFLOPS),
  ### NVIDIA GPUs
  # RTX 40 series
  "NVIDIA GEFORCE RTX 4090": DeviceFlops(fp32=82.58*TFLOPS, fp16=165.16*TFLOPS, int8=330.32*TFLOPS),
  "NVIDIA GEFORCE RTX 4080": DeviceFlops(fp32=48.74*TFLOPS, fp16=97.48*TFLOPS, int8=194.96*TFLOPS),
  "NVIDIA GEFORCE RTX 4080 SUPER": DeviceFlops(fp32=52.0*TFLOPS, fp16=104.0*TFLOPS, int8=208.0*TFLOPS),
  "NVIDIA GEFORCE RTX 4070 TI SUPER": DeviceFlops(fp32=40.0*TFLOPS, fp16=80.0*TFLOPS, int8=160.0*TFLOPS),
  "NVIDIA GEFORCE RTX 4070 TI": DeviceFlops(fp32=39.43*TFLOPS, fp16=78.86*TFLOPS, int8=157.72*TFLOPS),
  "NVIDIA GEFORCE RTX 4070 SUPER": DeviceFlops(fp32=30.0*TFLOPS, fp16=60.0*TFLOPS, int8=120.0*TFLOPS),
  "NVIDIA GEFORCE RTX 4070": DeviceFlops(fp32=29.0*TFLOPS, fp16=58.0*TFLOPS, int8=116.0*TFLOPS),
  "NVIDIA GEFORCE RTX 4060 TI 16GB": DeviceFlops(fp32=22.0*TFLOPS, fp16=44.0*TFLOPS, int8=88.0*TFLOPS),
  # RTX 30 series
<<<<<<< HEAD
  "NVIDIA GEFORCE RTX 3050": DeviceFlops(fp32=9.11 * TFLOPS, fp16=18.22 * TFLOPS, int8=36.44 * TFLOPS),
  "NVIDIA GEFORCE RTX 3060": DeviceFlops(fp32=13.0 * TFLOPS, fp16=26.0 * TFLOPS, int8=52.0 * TFLOPS),
  "NVIDIA GEFORCE RTX 3060 LAPTOP GPU": DeviceFlops(fp32=12.7 * TFLOPS, fp16=25.4 * TFLOPS, int8=50.8 * TFLOPS),
  "NVIDIA GEFORCE RTX 3060 TI": DeviceFlops(fp32=16.2 * TFLOPS, fp16=32.4 * TFLOPS, int8=64.8 * TFLOPS),
  "NVIDIA GEFORCE RTX 3070": DeviceFlops(fp32=20.3 * TFLOPS, fp16=40.6 * TFLOPS, int8=81.2 * TFLOPS),
  "NVIDIA GEFORCE RTX 3070 TI": DeviceFlops(fp32=21.8 * TFLOPS, fp16=43.6 * TFLOPS, int8=87.2 * TFLOPS),
  "NVIDIA GEFORCE RTX 3080 (10 GB)": DeviceFlops(fp32=29.8 * TFLOPS, fp16=59.6 * TFLOPS, int8=119.2 * TFLOPS),
  "NVIDIA GEFORCE RTX 3080 (12 GB)": DeviceFlops(fp32=30.6 * TFLOPS, fp16=61.2 * TFLOPS, int8=122.4 * TFLOPS),
  "NVIDIA GEFORCE RTX 3080 TI": DeviceFlops(fp32=34.1 * TFLOPS, fp16=68.2 * TFLOPS, int8=136.4 * TFLOPS),
  "NVIDIA GEFORCE RTX 3090": DeviceFlops(fp32=35.6 * TFLOPS, fp16=71.2 * TFLOPS, int8=142.4 * TFLOPS),
  "NVIDIA GEFORCE RTX 3090 TI": DeviceFlops(fp32=40.0 * TFLOPS, fp16=80.0 * TFLOPS, int8=160.0 * TFLOPS),
  # Common Server GPUs
  "NVIDIA A40 48GB PCIE": DeviceFlops(fp32=37.4 * TFLOPS, fp16=149.7 * TFLOPS, int8=299.3 * TFLOPS),
  "NVIDIA A100 40GB PCIE": DeviceFlops(fp32=19.5 * TFLOPS, fp16=312.0 * TFLOPS, int8=624.0 * TFLOPS),
  "NVIDIA A800 40GB PCIE": DeviceFlops(fp32=19.5 * TFLOPS, fp16=312.0 * TFLOPS, int8=624.0 * TFLOPS),
  "NVIDIA A100 80GB PCIE": DeviceFlops(fp32=19.5 * TFLOPS, fp16=312.0 * TFLOPS, int8=624.0 * TFLOPS),
  "NVIDIA A800 80GB PCIE": DeviceFlops(fp32=19.5 * TFLOPS, fp16=312.0 * TFLOPS, int8=624.0 * TFLOPS),
  "NVIDIA A100 80GB SXM": DeviceFlops(fp32=19.5 * TFLOPS, fp16=312.0 * TFLOPS, int8=624.0 * TFLOPS),
  "NVIDIA A800 80GB SXM": DeviceFlops(fp32=19.5 * TFLOPS, fp16=312.0 * TFLOPS, int8=624.0 * TFLOPS),
  "NVIDIA T1000 8GB": DeviceFlops(fp32=2.5 * TFLOPS, fp16=5.0 * TFLOPS, int8=10.0 * TFLOPS),
  "Quadro M2000": DeviceFlops(fp32=0.5 * TFLOPS, fp16=1.0 * TFLOPS, int8=2.0 * TFLOPS),
  "Quadro P400": DeviceFlops(fp32=0.641 * TFLOPS, fp16=1.282 * TFLOPS, int8=2.564 * TFLOPS),
=======
  "NVIDIA GEFORCE RTX 3050": DeviceFlops(fp32=9.11*TFLOPS, fp16=18.22*TFLOPS, int8=36.44*TFLOPS),
  "NVIDIA GEFORCE RTX 3060": DeviceFlops(fp32=13.0*TFLOPS, fp16=26.0*TFLOPS, int8=52.0*TFLOPS),
  "NVIDIA GEFORCE RTX 3060 TI": DeviceFlops(fp32=16.2*TFLOPS, fp16=32.4*TFLOPS, int8=64.8*TFLOPS),
  "NVIDIA GEFORCE RTX 3070": DeviceFlops(fp32=20.3*TFLOPS, fp16=40.6*TFLOPS, int8=81.2*TFLOPS),
  "NVIDIA GEFORCE RTX 3070 TI": DeviceFlops(fp32=21.8*TFLOPS, fp16=43.6*TFLOPS, int8=87.2*TFLOPS),
  "NVIDIA GEFORCE RTX 3080 (10 GB)": DeviceFlops(fp32=29.8*TFLOPS, fp16=59.6*TFLOPS, int8=119.2*TFLOPS),
  "NVIDIA GEFORCE RTX 3080 (12 GB)": DeviceFlops(fp32=30.6*TFLOPS, fp16=61.2*TFLOPS, int8=122.4*TFLOPS),
  "NVIDIA GEFORCE RTX 3080 TI": DeviceFlops(fp32=34.1*TFLOPS, fp16=68.2*TFLOPS, int8=136.4*TFLOPS),
  "NVIDIA GEFORCE RTX 3090": DeviceFlops(fp32=35.6*TFLOPS, fp16=71.2*TFLOPS, int8=142.4*TFLOPS),
  "NVIDIA GEFORCE RTX 3090 TI": DeviceFlops(fp32=40.0*TFLOPS, fp16=80.0*TFLOPS, int8=160.0*TFLOPS),
  # QUATRO RTX Ampere series
  "NVIDIA QUATRO RTX A2000": DeviceFlops(fp32=7.99*TFLOPS, fp16=7.99*TFLOPS, int8=31.91*TFLOPS),
  "NVIDIA QUATRO RTX A4000": DeviceFlops(fp32=19.17*TFLOPS, fp16=19.17*TFLOPS, int8=76.68*TFLOPS),
  "NVIDIA QUATRO RTX A4500": DeviceFlops(fp32=23.65*TFLOPS, fp16=23.65*TFLOPS, int8=94.6*TFLOPS),
  "NVIDIA QUATRO RTX A5000": DeviceFlops(fp32=27.8*TFLOPS, fp16=27.8*TFLOPS, int8=111.2*TFLOPS),
  "NVIDIA QUATRO RTX A6000": DeviceFlops(fp32=38.71*TFLOPS, fp16=38.71*TFLOPS, int8=154.84*TFLOPS),
  # Common Server GPUs
  "NVIDIA A40 48GB PCIE": DeviceFlops(fp32=37.4*TFLOPS, fp16=149.7*TFLOPS, int8=299.3*TFLOPS),
  "NVIDIA A100 40GB PCIE": DeviceFlops(fp32=19.5*TFLOPS, fp16=312.0*TFLOPS, int8=624.0*TFLOPS),
  "NVIDIA A800 40GB PCIE": DeviceFlops(fp32=19.5*TFLOPS, fp16=312.0*TFLOPS, int8=624.0*TFLOPS),
  "NVIDIA A100 80GB PCIE": DeviceFlops(fp32=19.5*TFLOPS, fp16=312.0*TFLOPS, int8=624.0*TFLOPS),
  "NVIDIA A800 80GB PCIE": DeviceFlops(fp32=19.5*TFLOPS, fp16=312.0*TFLOPS, int8=624.0*TFLOPS),
  "NVIDIA A100 80GB SXM": DeviceFlops(fp32=19.5*TFLOPS, fp16=312.0*TFLOPS, int8=624.0*TFLOPS),
  "NVIDIA A800 80GB SXM": DeviceFlops(fp32=19.5*TFLOPS, fp16=312.0*TFLOPS, int8=624.0*TFLOPS),
>>>>>>> 1133e27a
  # ... add more devices if needed ...
  ### AMD GPUs
  # RX 6000 series
  "AMD Radeon RX 6900 XT": DeviceFlops(fp32=23.04*TFLOPS, fp16=46.08*TFLOPS, int8=92.16*TFLOPS),
  "AMD Radeon RX 6800 XT": DeviceFlops(fp32=20.74*TFLOPS, fp16=41.48*TFLOPS, int8=82.96*TFLOPS),
  "AMD Radeon RX 6800": DeviceFlops(fp32=16.17*TFLOPS, fp16=32.34*TFLOPS, int8=64.68*TFLOPS),
  "AMD Radeon RX 6700 XT": DeviceFlops(fp32=13.21*TFLOPS, fp16=26.42*TFLOPS, int8=52.84*TFLOPS),
  "AMD Radeon RX 6700": DeviceFlops(fp32=11.4*TFLOPS, fp16=22.8*TFLOPS, int8=45.6*TFLOPS),
  "AMD Radeon RX 6600 XT": DeviceFlops(fp32=10.6*TFLOPS, fp16=21.2*TFLOPS, int8=42.4*TFLOPS),
  "AMD Radeon RX 6600": DeviceFlops(fp32=8.93*TFLOPS, fp16=17.86*TFLOPS, int8=35.72*TFLOPS),
  "AMD Radeon RX 6500 XT": DeviceFlops(fp32=5.77*TFLOPS, fp16=11.54*TFLOPS, int8=23.08*TFLOPS),
  "AMD Radeon RX 6400": DeviceFlops(fp32=3.57*TFLOPS, fp16=7.14*TFLOPS, int8=14.28*TFLOPS),
  # RX 7000 series
  "AMD Radeon RX 7900 XTX": DeviceFlops(fp32=61.4*TFLOPS, fp16=122.8*TFLOPS, int8=245.6*TFLOPS),
  "AMD Radeon RX 7900 XT": DeviceFlops(fp32=53.4*TFLOPS, fp16=106.8*TFLOPS, int8=213.6*TFLOPS),
  "AMD Radeon RX 7800 XT": DeviceFlops(fp32=42.6*TFLOPS, fp16=85.2*TFLOPS, int8=170.4*TFLOPS),
  "AMD Radeon RX 7700 XT": DeviceFlops(fp32=34.2*TFLOPS, fp16=68.4*TFLOPS, int8=136.8*TFLOPS),
  "AMD Radeon RX 7600": DeviceFlops(fp32=21.5*TFLOPS, fp16=43.0*TFLOPS, int8=86.0*TFLOPS),
  "AMD Radeon RX 7500": DeviceFlops(fp32=16.2*TFLOPS, fp16=32.4*TFLOPS, int8=64.8*TFLOPS),
  # ... add more devices if needed ...
  ### Qualcomm embedded chips: TODO
}
CHIP_FLOPS.update({f"LAPTOP GPU {key}": value for key, value in CHIP_FLOPS.items()})
CHIP_FLOPS.update({f"Laptop GPU {key}": value for key, value in CHIP_FLOPS.items()})
CHIP_FLOPS.update({f"{key} LAPTOP GPU": value for key, value in CHIP_FLOPS.items()})
CHIP_FLOPS.update({f"{key} Laptop GPU": value for key, value in CHIP_FLOPS.items()})


def device_capabilities() -> DeviceCapabilities:
  if psutil.MACOS:
    return mac_device_capabilities()
  elif psutil.LINUX:
    return linux_device_capabilities()
  else:
    return DeviceCapabilities(
      model="Unknown Device",
      chip="Unknown Chip",
      memory=psutil.virtual_memory().total // 2**20,
      flops=DeviceFlops(fp32=0, fp16=0, int8=0),
    )


def mac_device_capabilities() -> DeviceCapabilities:
  # Fetch the model of the Mac using system_profiler
  model = subprocess.check_output(["system_profiler", "SPHardwareDataType"]).decode("utf-8")
  model_line = next((line for line in model.split("\n") if "Model Name" in line), None)
  model_id = model_line.split(": ")[1] if model_line else "Unknown Model"
  chip_line = next((line for line in model.split("\n") if "Chip" in line), None)
  chip_id = chip_line.split(": ")[1] if chip_line else "Unknown Chip"
  memory_line = next((line for line in model.split("\n") if "Memory" in line), None)
  memory_str = memory_line.split(": ")[1] if memory_line else "Unknown Memory"
  memory_units = memory_str.split()
  memory_value = int(memory_units[0])
  if memory_units[1] == "GB":
    memory = memory_value*1024
  else:
    memory = memory_value

  # Assuming static values for other attributes for demonstration
  return DeviceCapabilities(model=model_id, chip=chip_id, memory=memory, flops=CHIP_FLOPS.get(chip_id, DeviceFlops(fp32=0, fp16=0, int8=0)))


def linux_device_capabilities() -> DeviceCapabilities:
  import psutil
  from tinygrad import Device

  if DEBUG >= 2: print(f"tinygrad {Device.DEFAULT=}")
  if Device.DEFAULT == "CUDA" or Device.DEFAULT == "NV" or Device.DEFAULT == "GPU":
    import pynvml

    pynvml.nvmlInit()
    handle = pynvml.nvmlDeviceGetHandleByIndex(0)
    gpu_name = pynvml.nvmlDeviceGetName(handle).upper()
    gpu_memory_info = pynvml.nvmlDeviceGetMemoryInfo(handle)

    if DEBUG >= 2: print(f"NVIDIA device {gpu_name=} {gpu_memory_info=}")

    return DeviceCapabilities(
      model=f"Linux Box ({gpu_name})",
      chip=gpu_name,
      memory=gpu_memory_info.total // 2**20,
      flops=CHIP_FLOPS.get(gpu_name, DeviceFlops(fp32=0, fp16=0, int8=0)),
    )
  elif Device.DEFAULT == "AMD":
    # TODO AMD support
    return DeviceCapabilities(
      model="Linux Box (AMD)",
      chip="Unknown AMD",
      memory=psutil.virtual_memory().total // 2**20,
      flops=DeviceFlops(fp32=0, fp16=0, int8=0),
    )
  else:
    return DeviceCapabilities(
      model=f"Linux Box (Device: {Device.DEFAULT})",
      chip=f"Unknown Chip (Device: {Device.DEFAULT})",
      memory=psutil.virtual_memory().total // 2**20,
      flops=DeviceFlops(fp32=0, fp16=0, int8=0),
    )<|MERGE_RESOLUTION|>--- conflicted
+++ resolved
@@ -73,30 +73,6 @@
   "NVIDIA GEFORCE RTX 4070": DeviceFlops(fp32=29.0*TFLOPS, fp16=58.0*TFLOPS, int8=116.0*TFLOPS),
   "NVIDIA GEFORCE RTX 4060 TI 16GB": DeviceFlops(fp32=22.0*TFLOPS, fp16=44.0*TFLOPS, int8=88.0*TFLOPS),
   # RTX 30 series
-<<<<<<< HEAD
-  "NVIDIA GEFORCE RTX 3050": DeviceFlops(fp32=9.11 * TFLOPS, fp16=18.22 * TFLOPS, int8=36.44 * TFLOPS),
-  "NVIDIA GEFORCE RTX 3060": DeviceFlops(fp32=13.0 * TFLOPS, fp16=26.0 * TFLOPS, int8=52.0 * TFLOPS),
-  "NVIDIA GEFORCE RTX 3060 LAPTOP GPU": DeviceFlops(fp32=12.7 * TFLOPS, fp16=25.4 * TFLOPS, int8=50.8 * TFLOPS),
-  "NVIDIA GEFORCE RTX 3060 TI": DeviceFlops(fp32=16.2 * TFLOPS, fp16=32.4 * TFLOPS, int8=64.8 * TFLOPS),
-  "NVIDIA GEFORCE RTX 3070": DeviceFlops(fp32=20.3 * TFLOPS, fp16=40.6 * TFLOPS, int8=81.2 * TFLOPS),
-  "NVIDIA GEFORCE RTX 3070 TI": DeviceFlops(fp32=21.8 * TFLOPS, fp16=43.6 * TFLOPS, int8=87.2 * TFLOPS),
-  "NVIDIA GEFORCE RTX 3080 (10 GB)": DeviceFlops(fp32=29.8 * TFLOPS, fp16=59.6 * TFLOPS, int8=119.2 * TFLOPS),
-  "NVIDIA GEFORCE RTX 3080 (12 GB)": DeviceFlops(fp32=30.6 * TFLOPS, fp16=61.2 * TFLOPS, int8=122.4 * TFLOPS),
-  "NVIDIA GEFORCE RTX 3080 TI": DeviceFlops(fp32=34.1 * TFLOPS, fp16=68.2 * TFLOPS, int8=136.4 * TFLOPS),
-  "NVIDIA GEFORCE RTX 3090": DeviceFlops(fp32=35.6 * TFLOPS, fp16=71.2 * TFLOPS, int8=142.4 * TFLOPS),
-  "NVIDIA GEFORCE RTX 3090 TI": DeviceFlops(fp32=40.0 * TFLOPS, fp16=80.0 * TFLOPS, int8=160.0 * TFLOPS),
-  # Common Server GPUs
-  "NVIDIA A40 48GB PCIE": DeviceFlops(fp32=37.4 * TFLOPS, fp16=149.7 * TFLOPS, int8=299.3 * TFLOPS),
-  "NVIDIA A100 40GB PCIE": DeviceFlops(fp32=19.5 * TFLOPS, fp16=312.0 * TFLOPS, int8=624.0 * TFLOPS),
-  "NVIDIA A800 40GB PCIE": DeviceFlops(fp32=19.5 * TFLOPS, fp16=312.0 * TFLOPS, int8=624.0 * TFLOPS),
-  "NVIDIA A100 80GB PCIE": DeviceFlops(fp32=19.5 * TFLOPS, fp16=312.0 * TFLOPS, int8=624.0 * TFLOPS),
-  "NVIDIA A800 80GB PCIE": DeviceFlops(fp32=19.5 * TFLOPS, fp16=312.0 * TFLOPS, int8=624.0 * TFLOPS),
-  "NVIDIA A100 80GB SXM": DeviceFlops(fp32=19.5 * TFLOPS, fp16=312.0 * TFLOPS, int8=624.0 * TFLOPS),
-  "NVIDIA A800 80GB SXM": DeviceFlops(fp32=19.5 * TFLOPS, fp16=312.0 * TFLOPS, int8=624.0 * TFLOPS),
-  "NVIDIA T1000 8GB": DeviceFlops(fp32=2.5 * TFLOPS, fp16=5.0 * TFLOPS, int8=10.0 * TFLOPS),
-  "Quadro M2000": DeviceFlops(fp32=0.5 * TFLOPS, fp16=1.0 * TFLOPS, int8=2.0 * TFLOPS),
-  "Quadro P400": DeviceFlops(fp32=0.641 * TFLOPS, fp16=1.282 * TFLOPS, int8=2.564 * TFLOPS),
-=======
   "NVIDIA GEFORCE RTX 3050": DeviceFlops(fp32=9.11*TFLOPS, fp16=18.22*TFLOPS, int8=36.44*TFLOPS),
   "NVIDIA GEFORCE RTX 3060": DeviceFlops(fp32=13.0*TFLOPS, fp16=26.0*TFLOPS, int8=52.0*TFLOPS),
   "NVIDIA GEFORCE RTX 3060 TI": DeviceFlops(fp32=16.2*TFLOPS, fp16=32.4*TFLOPS, int8=64.8*TFLOPS),
@@ -121,7 +97,6 @@
   "NVIDIA A800 80GB PCIE": DeviceFlops(fp32=19.5*TFLOPS, fp16=312.0*TFLOPS, int8=624.0*TFLOPS),
   "NVIDIA A100 80GB SXM": DeviceFlops(fp32=19.5*TFLOPS, fp16=312.0*TFLOPS, int8=624.0*TFLOPS),
   "NVIDIA A800 80GB SXM": DeviceFlops(fp32=19.5*TFLOPS, fp16=312.0*TFLOPS, int8=624.0*TFLOPS),
->>>>>>> 1133e27a
   # ... add more devices if needed ...
   ### AMD GPUs
   # RX 6000 series
