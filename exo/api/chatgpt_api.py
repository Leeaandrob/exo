import uuid
import time
import asyncio
import json
import os
from pathlib import Path
from transformers import AutoTokenizer
from typing import List, Literal, Union, Dict, Optional
from aiohttp import web
import aiohttp_cors
import traceback
import signal
from exo import DEBUG, VERSION
from exo.download.download_progress import RepoProgressEvent
from exo.helpers import PrefixDict, shutdown, get_exo_images_dir
from exo.inference.tokenizers import resolve_tokenizer
from exo.orchestration import Node
from exo.models import build_base_shard, model_cards, get_repo, pretty_name
from typing import Callable, Optional
from PIL import Image
import numpy as np
import base64
from io import BytesIO
import platform

if platform.system().lower() == "darwin" and platform.machine().lower() == "arm64":
  import mlx.core as mx
else:
  import numpy as mx

import tempfile
from exo.download.hf.hf_shard_download import HFShardDownloader
import shutil
from exo.download.hf.hf_helpers import get_hf_home, get_repo_root
from exo.apputil import create_animation_mp4
from collections import defaultdict



class Message:
  def __init__(self, role: str, content: Union[str, List[Dict[str, Union[str, Dict[str, str]]]]], tools: Optional[List[Dict]] = None):
    self.role = role
    self.content = content
    self.tools = tools

  def to_dict(self):
    data = {"role": self.role, "content": self.content}
    if self.tools:
      data["tools"] = self.tools
    return data


class ChatCompletionRequest:
  def __init__(self, model: str, messages: List[Message], temperature: float, tools: Optional[List[Dict]] = None):
    self.model = model
    self.messages = messages
    self.temperature = temperature
    self.tools = tools

  def to_dict(self):
    return {"model": self.model, "messages": [message.to_dict() for message in self.messages], "temperature": self.temperature, "tools": self.tools}


def generate_completion(
  chat_request: ChatCompletionRequest,
  tokenizer,
  prompt: str,
  request_id: str,
  tokens: List[int],
  stream: bool,
  finish_reason: Union[Literal["length", "stop"], None],
  object_type: Literal["chat.completion", "text_completion"],
) -> dict:
  completion = {
    "id": f"chatcmpl-{request_id}",
    "object": object_type,
    "created": int(time.time()),
    "model": chat_request.model,
    "system_fingerprint": f"exo_{VERSION}",
    "choices": [{
      "index": 0,
      "message": {"role": "assistant", "content": tokenizer.decode(tokens)},
      "logprobs": None,
      "finish_reason": finish_reason,
    }],
  }

  if DEBUG >= 3:
    print(f"completion: {completion}")

  if not stream:
    completion["usage"] = {
      "prompt_tokens": len(tokenizer.encode(prompt)),
      "completion_tokens": len(tokens),
      "total_tokens": len(tokenizer.encode(prompt)) + len(tokens),
    }

  choice = completion["choices"][0]
  if object_type.startswith("chat.completion"):
    key_name = "delta" if stream else "message"
    choice[key_name] = {"role": "assistant", "content": tokenizer.decode(tokens)}
  elif object_type == "text_completion":
    choice["text"] = tokenizer.decode(tokens)
  else:
    ValueError(f"Unsupported response type: {object_type}")

  return completion


def remap_messages(messages: List[Message]) -> List[Message]:
  remapped_messages = []
  last_image = None
  for message in messages:
    if not isinstance(message.content, list):
      remapped_messages.append(message)
      continue

    remapped_content = []
    for content in message.content:
      if isinstance(content, dict):
        if content.get("type") in ["image_url", "image"]:
          image_url = content.get("image_url", {}).get("url") or content.get("image")
          if image_url:
            last_image = {"type": "image", "image": image_url}
            remapped_content.append({"type": "text", "text": "[An image was uploaded but is not displayed here]"})
        else:
          remapped_content.append(content)
      else:
        remapped_content.append(content)
    remapped_messages.append(Message(role=message.role, content=remapped_content))

  if last_image:
    # Replace the last image placeholder with the actual image content
    for message in reversed(remapped_messages):
      for i, content in enumerate(message.content):
        if isinstance(content, dict):
          if content.get("type") == "text" and content.get("text") == "[An image was uploaded but is not displayed here]":
            message.content[i] = last_image
            return remapped_messages

  return remapped_messages


def build_prompt(tokenizer, _messages: List[Message], tools: Optional[List[Dict]] = None):
  messages = remap_messages(_messages)
<<<<<<< HEAD
  chat_template_args = {
    "conversation": [m.to_dict() for m in messages],
    "tokenize": False,
    "add_generation_prompt": True,
  }
  if tools: chat_template_args["tools"] = tools

  prompt = tokenizer.apply_chat_template(**chat_template_args)
  print(f"!!! Prompt: {prompt}")
  return prompt
=======
  chat_template_args = {"conversation": [m.to_dict() for m in messages], "tokenize": False, "add_generation_prompt": True}
  if tools: 
    chat_template_args["tools"] = tools

  try:
    prompt = tokenizer.apply_chat_template(**chat_template_args)
    if DEBUG >= 3: print(f"!!! Prompt: {prompt}")
    return prompt
  except UnicodeEncodeError:
    # Handle Unicode encoding by ensuring everything is UTF-8
    chat_template_args["conversation"] = [
      {k: v.encode('utf-8').decode('utf-8') if isinstance(v, str) else v 
       for k, v in m.to_dict().items()}
      for m in messages
    ]
    prompt = tokenizer.apply_chat_template(**chat_template_args)
    if DEBUG >= 3: print(f"!!! Prompt (UTF-8 encoded): {prompt}")
    return prompt
>>>>>>> 66f73768


def parse_message(data: dict):
  if "role" not in data or "content" not in data:
    raise ValueError(f"Invalid message: {data}. Must have 'role' and 'content'")
  return Message(data["role"], data["content"], data.get("tools"))


def parse_chat_request(data: dict, default_model: str):
  return ChatCompletionRequest(
    data.get("model", default_model),
    [parse_message(msg) for msg in data["messages"]],
    data.get("temperature", 0.0),
    data.get("tools", None),
  )


class PromptSession:
  def __init__(self, request_id: str, timestamp: int, prompt: str):
    self.request_id = request_id
    self.timestamp = timestamp
    self.prompt = prompt


class ChatGPTAPI:
  def __init__(
    self,
    node: Node,
    inference_engine_classname: str,
    response_timeout: int = 90,
    on_chat_completion_request: Callable[[str, ChatCompletionRequest, str], None] = None,
    default_model: Optional[str] = None,
    system_prompt: Optional[str] = None
  ):
    self.node = node
    self.inference_engine_classname = inference_engine_classname
    self.response_timeout = response_timeout
    self.on_chat_completion_request = on_chat_completion_request
    self.app = web.Application(client_max_size=100*1024*1024)  # 100MB to support image upload
    self.prompts: PrefixDict[str, PromptSession] = PrefixDict()
    self.prev_token_lens: Dict[str, int] = {}
    self.stream_tasks: Dict[str, asyncio.Task] = {}
    self.default_model = default_model or "llama-3.2-1b"
    self.token_queues = defaultdict(asyncio.Queue)

    # Get the callback system and register our handler
    self.token_callback = node.on_token.register("chatgpt-api-token-handler")
    self.token_callback.on_next(lambda _request_id, tokens, is_finished: asyncio.create_task(self.handle_tokens(_request_id, tokens, is_finished)))
    self.system_prompt = system_prompt

    cors = aiohttp_cors.setup(self.app)
    cors_options = aiohttp_cors.ResourceOptions(
      allow_credentials=True,
      expose_headers="*",
      allow_headers="*",
      allow_methods="*",
    )
    cors.add(self.app.router.add_get("/models", self.handle_get_models), {"*": cors_options})
    cors.add(self.app.router.add_get("/v1/models", self.handle_get_models), {"*": cors_options})
    cors.add(self.app.router.add_post("/chat/token/encode", self.handle_post_chat_token_encode), {"*": cors_options})
    cors.add(self.app.router.add_post("/v1/chat/token/encode", self.handle_post_chat_token_encode), {"*": cors_options})
    cors.add(self.app.router.add_post("/chat/completions", self.handle_post_chat_completions), {"*": cors_options})
    cors.add(self.app.router.add_post("/v1/chat/completions", self.handle_post_chat_completions), {"*": cors_options})
    cors.add(self.app.router.add_post("/v1/image/generations", self.handle_post_image_generations), {"*": cors_options})
    cors.add(self.app.router.add_get("/v1/download/progress", self.handle_get_download_progress), {"*": cors_options})
    cors.add(self.app.router.add_get("/modelpool", self.handle_model_support), {"*": cors_options})
    cors.add(self.app.router.add_get("/healthcheck", self.handle_healthcheck), {"*": cors_options})
    cors.add(self.app.router.add_post("/quit", self.handle_quit), {"*": cors_options})
    cors.add(self.app.router.add_delete("/models/{model_name}", self.handle_delete_model), {"*": cors_options})
    cors.add(self.app.router.add_get("/initial_models", self.handle_get_initial_models), {"*": cors_options})
    cors.add(self.app.router.add_post("/create_animation", self.handle_create_animation), {"*": cors_options})
    cors.add(self.app.router.add_post("/download", self.handle_post_download), {"*": cors_options})
    cors.add(self.app.router.add_get("/v1/topology", self.handle_get_topology), {"*": cors_options})
    cors.add(self.app.router.add_get("/topology", self.handle_get_topology), {"*": cors_options})

<<<<<<< HEAD
=======
    # Add static routes
>>>>>>> 66f73768
    if "__compiled__" not in globals():
      self.static_dir = Path(__file__).parent.parent/"tinychat"
      self.app.router.add_get("/", self.handle_root)
      self.app.router.add_static("/", self.static_dir, name="static")
      
    # Always add images route, regardless of compilation status
    self.images_dir = get_exo_images_dir()
    self.images_dir.mkdir(parents=True, exist_ok=True)
    self.app.router.add_static('/images/', self.images_dir, name='static_images')

    self.app.middlewares.append(self.timeout_middleware)
    self.app.middlewares.append(self.log_request)

  async def handle_quit(self, request):
    if DEBUG >= 1: print("Received quit signal")
    response = web.json_response({"detail": "Quit signal received"}, status=200)
    await response.prepare(request)
    await response.write_eof()
    await shutdown(signal.SIGINT, asyncio.get_event_loop(), self.node.server)

  async def timeout_middleware(self, app, handler):
    async def middleware(request):
      try:
        return await asyncio.wait_for(handler(request), timeout=self.response_timeout)
      except asyncio.TimeoutError:
        return web.json_response({"detail": "Request timed out"}, status=408)

    return middleware

  async def log_request(self, app, handler):
    async def middleware(request):
      if DEBUG >= 2: print(f"Received request: {request.method} {request.path}")
      return await handler(request)

    return middleware

  async def handle_root(self, request):
    return web.FileResponse(self.static_dir/"index.html")

  async def handle_healthcheck(self, request):
    return web.json_response({"status": "ok"})

  async def handle_model_support(self, request):
    try:
      response = web.StreamResponse(status=200, reason='OK', headers={
        'Content-Type': 'text/event-stream',
        'Cache-Control': 'no-cache',
        'Connection': 'keep-alive',
      })
      await response.prepare(request)
<<<<<<< HEAD

      async def process_model(model_name, pretty):
        if model_name in model_cards:
          model_info = model_cards[model_name]

          if self.inference_engine_classname in model_info.get("repo", {}):
            shard = build_base_shard(model_name, self.inference_engine_classname)
            if shard:
              downloader = HFShardDownloader(quick_check=True)
              downloader.current_shard = shard
              downloader.current_repo_id = get_repo(shard.model_id, self.inference_engine_classname)
              status = await downloader.get_shard_download_status()

              download_percentage = status.get("overall") if status else None
              total_size = status.get("total_size") if status else None
              total_downloaded = status.get("total_downloaded") if status else False

=======

      async def process_model(model_name, pretty):
        if model_name in model_cards:
          model_info = model_cards[model_name]

          if self.inference_engine_classname in model_info.get("repo", {}):
            shard = build_base_shard(model_name, self.inference_engine_classname)
            if shard:
              downloader = HFShardDownloader(quick_check=True)
              downloader.current_shard = shard
              downloader.current_repo_id = get_repo(shard.model_id, self.inference_engine_classname)
              status = await downloader.get_shard_download_status()

              download_percentage = status.get("overall") if status else None
              total_size = status.get("total_size") if status else None
              total_downloaded = status.get("total_downloaded") if status else False

>>>>>>> 66f73768
              model_data = {
                model_name: {
                  "name": pretty, "downloaded": download_percentage == 100 if download_percentage is not None else False, "download_percentage": download_percentage, "total_size": total_size,
                  "total_downloaded": total_downloaded
                }
              }

              await response.write(f"data: {json.dumps(model_data)}\n\n".encode())

      # Process all models in parallel
      await asyncio.gather(*[process_model(model_name, pretty) for model_name, pretty in pretty_name.items()])

      await response.write(b"data: [DONE]\n\n")
      return response

    except Exception as e:
      print(f"Error in handle_model_support: {str(e)}")
      traceback.print_exc()
      return web.json_response({"detail": f"Server error: {str(e)}"}, status=500)

  async def handle_get_models(self, request):
    models_list = [{"id": model_name, "object": "model", "owned_by": "exo", "ready": True} for model_name, _ in model_cards.items()]
    return web.json_response({"object": "list", "data": models_list})

  async def handle_post_chat_token_encode(self, request):
    data = await request.json()
    model = data.get("model", self.default_model)
    if model and model.startswith("gpt-"):  # Handle gpt- model requests
      model = self.default_model
    if not model or model not in model_cards:
      if DEBUG >= 1: print(f"Invalid model: {model}. Supported: {list(model_cards.keys())}. Defaulting to {self.default_model}")
      model = self.default_model
    shard = build_base_shard(model, self.inference_engine_classname)
    messages = [parse_message(msg) for msg in data.get("messages", [])]
    tokenizer = await resolve_tokenizer(get_repo(shard.model_id, self.inference_engine_classname))
    prompt = build_prompt(tokenizer, messages, data.get("tools", None))
    tokens = tokenizer.encode(prompt)
    return web.json_response({
      "length": len(prompt),
      "num_tokens": len(tokens),
      "encoded_tokens": tokens,
      "encoded_prompt": prompt,
    })

  async def handle_get_download_progress(self, request):
    progress_data = {}
    for node_id, progress_event in self.node.node_download_progress.items():
      if isinstance(progress_event, RepoProgressEvent):
        progress_data[node_id] = progress_event.to_dict()
      else:
        print(f"Unknown progress event type: {type(progress_event)}. {progress_event}")
    return web.json_response(progress_data)

  async def handle_post_chat_completions(self, request):
    data = await request.json()
    if DEBUG >= 2: print(f"[ChatGPTAPI] Handling chat completions request from {request.remote}: {data}")
    stream = data.get("stream", False)
    chat_request = parse_chat_request(data, self.default_model)
    if chat_request.model and chat_request.model.startswith("gpt-"):  # to be compatible with ChatGPT tools, point all gpt- model requests to default model
      chat_request.model = self.default_model
    if not chat_request.model or chat_request.model not in model_cards:
      if DEBUG >= 1: print(f"[ChatGPTAPI] Invalid model: {chat_request.model}. Supported: {list(model_cards.keys())}. Defaulting to {self.default_model}")
      chat_request.model = self.default_model
    shard = build_base_shard(chat_request.model, self.inference_engine_classname)
    if not shard:
      supported_models = [model for model, info in model_cards.items() if self.inference_engine_classname in info.get("repo", {})]
      return web.json_response(
        {"detail": f"Unsupported model: {chat_request.model} with inference engine {self.inference_engine_classname}. Supported models for this engine: {supported_models}"},
        status=400,
      )

    tokenizer = await resolve_tokenizer(get_repo(shard.model_id, self.inference_engine_classname))
    if DEBUG >= 4: print(f"[ChatGPTAPI] Resolved tokenizer: {tokenizer}")

    # Add system prompt if set
    if self.system_prompt and not any(msg.role == "system" for msg in chat_request.messages):
      chat_request.messages.insert(0, Message("system", self.system_prompt))

    prompt = build_prompt(tokenizer, chat_request.messages, chat_request.tools)
    request_id = str(uuid.uuid4())
    if self.on_chat_completion_request:
      try:
        self.on_chat_completion_request(request_id, chat_request, prompt)
      except Exception as e:
        if DEBUG >= 2: traceback.print_exc()

    if DEBUG >= 2: print(f"[ChatGPTAPI] Processing prompt: {request_id=} {shard=} {prompt=}")

    try:
      await asyncio.wait_for(asyncio.shield(asyncio.create_task(self.node.process_prompt(shard, prompt, request_id=request_id))), timeout=self.response_timeout)

      if DEBUG >= 2: print(f"[ChatGPTAPI] Waiting for response to finish. timeout={self.response_timeout}s")

      if stream:
        response = web.StreamResponse(
          status=200,
          reason="OK",
          headers={
            "Content-Type": "text/event-stream",
            "Cache-Control": "no-cache",
          },
        )
        await response.prepare(request)

        try:
          # Stream tokens while waiting for inference to complete
          while True:
            if DEBUG >= 2: print(f"[ChatGPTAPI] Waiting for token from queue: {request_id=}")
            tokens, is_finished = await asyncio.wait_for(
              self.token_queues[request_id].get(),
              timeout=self.response_timeout
            )
            if DEBUG >= 2: print(f"[ChatGPTAPI] Got token from queue: {request_id=} {tokens=} {is_finished=}")

            eos_token_id = None
            if not eos_token_id and hasattr(tokenizer, "eos_token_id"): eos_token_id = tokenizer.eos_token_id
            if not eos_token_id and hasattr(tokenizer, "_tokenizer"): eos_token_id = tokenizer.special_tokens_map.get("eos_token_id")

            finish_reason = None
            if is_finished: finish_reason = "stop" if tokens[-1] == eos_token_id else "length"
            if DEBUG >= 2: print(f"{eos_token_id=} {tokens[-1]=} {finish_reason=}")

            completion = generate_completion(
              chat_request,
              tokenizer,
              prompt,
              request_id,
              tokens,
              stream,
              finish_reason,
              "chat.completion",
            )

            await response.write(f"data: {json.dumps(completion)}\n\n".encode())

            if is_finished:
              break

          await response.write_eof()
          return response

        except asyncio.TimeoutError:
          if DEBUG >= 2: print(f"[ChatGPTAPI] Timeout waiting for token: {request_id=}")
          return web.json_response({"detail": "Response generation timed out"}, status=408)

        except Exception as e:
          if DEBUG >= 2: 
            print(f"[ChatGPTAPI] Error processing prompt: {e}")
            traceback.print_exc()
          return web.json_response(
            {"detail": f"Error processing prompt: {str(e)}"},
            status=500
          )

        finally:
          # Clean up the queue for this request
          if request_id in self.token_queues:
            if DEBUG >= 2: print(f"[ChatGPTAPI] Cleaning up token queue: {request_id=}")
            del self.token_queues[request_id]
      else:
        tokens = []
        while True:
          _tokens, is_finished = await asyncio.wait_for(self.token_queues[request_id].get(), timeout=self.response_timeout)
          tokens.extend(_tokens)
          if is_finished:
            break
        finish_reason = "length"
        eos_token_id = None
        if not eos_token_id and hasattr(tokenizer, "eos_token_id"): eos_token_id = tokenizer.eos_token_id
        if not eos_token_id and hasattr(tokenizer, "_tokenizer"): eos_token_id = tokenizer.special_tokens_map.get("eos_token_id")
        if DEBUG >= 2: print(f"Checking if end of tokens result {tokens[-1]=} is {eos_token_id=}")
        if tokens[-1] == eos_token_id:
          finish_reason = "stop"

        return web.json_response(generate_completion(chat_request, tokenizer, prompt, request_id, tokens, stream, finish_reason, "chat.completion"))
    except asyncio.TimeoutError:
      return web.json_response({"detail": "Response generation timed out"}, status=408)
    except Exception as e:
      if DEBUG >= 2: traceback.print_exc()
      return web.json_response({"detail": f"Error processing prompt (see logs with DEBUG>=2): {str(e)}"}, status=500)

  async def handle_post_image_generations(self, request):
    data = await request.json()

    if DEBUG >= 2: print(f"Handling chat completions request from {request.remote}: {data}")
    stream = data.get("stream", False)
    model = data.get("model", "")
    prompt = data.get("prompt", "")
    image_url = data.get("image_url", "")
    if DEBUG >= 2: print(f"model: {model}, prompt: {prompt}, stream: {stream}")
    shard = build_base_shard(model, self.inference_engine_classname)
    if DEBUG >= 2: print(f"shard: {shard}")
    if not shard:
      return web.json_response({"error": f"Unsupported model: {model} with inference engine {self.inference_engine_classname}"}, status=400)

    request_id = str(uuid.uuid4())
    callback_id = f"chatgpt-api-wait-response-{request_id}"
    callback = self.node.on_token.register(callback_id)
    try:
      if image_url != "" and image_url != None:
        img = self.base64_decode(image_url)
      else:
        img = None
      await asyncio.wait_for(asyncio.shield(asyncio.create_task(self.node.process_prompt(shard, prompt, request_id=request_id, inference_state={"image": img}))), timeout=self.response_timeout)

      response = web.StreamResponse(status=200, reason='OK', headers={
        'Content-Type': 'application/octet-stream',
        "Cache-Control": "no-cache",
      })
      await response.prepare(request)

      def get_progress_bar(current_step, total_steps, bar_length=50):
        # Calculate the percentage of completion
        percent = float(current_step)/total_steps
        # Calculate the number of hashes to display
        arrow = '-'*int(round(percent*bar_length) - 1) + '>'
        spaces = ' '*(bar_length - len(arrow))

        # Create the progress bar string
        progress_bar = f'Progress: [{arrow}{spaces}] {int(percent * 100)}% ({current_step}/{total_steps})'
        return progress_bar

      async def stream_image(_request_id: str, result, is_finished: bool):
        if isinstance(result, list):
          await response.write(json.dumps({'progress': get_progress_bar((result[0]), (result[1]))}).encode('utf-8') + b'\n')

        elif isinstance(result, np.ndarray):
<<<<<<< HEAD
          im = Image.fromarray(np.array(result))
          images_folder = get_exo_images_dir()
          # Save the image to a file
          image_filename = f"{_request_id}.png"
          image_path = images_folder/image_filename
          im.save(image_path)
          image_url = request.app.router['static_images'].url_for(filename=image_filename)
          base_url = f"{request.scheme}://{request.host}"
          # Construct the full URL correctly
          full_image_url = base_url + str(image_url)

          await response.write(json.dumps({'images': [{'url': str(full_image_url), 'content_type': 'image/png'}]}).encode('utf-8') + b'\n')
          if is_finished:
            await response.write_eof()
=======
          try:
            im = Image.fromarray(np.array(result))
            # Save the image to a file
            image_filename = f"{_request_id}.png"
            image_path = self.images_dir/image_filename
            im.save(image_path)
            
            # Get URL for the saved image
            try:
              image_url = request.app.router['static_images'].url_for(filename=image_filename)
              base_url = f"{request.scheme}://{request.host}"
              full_image_url = base_url + str(image_url)
              
              await response.write(json.dumps({'images': [{'url': str(full_image_url), 'content_type': 'image/png'}]}).encode('utf-8') + b'\n')
            except KeyError as e:
              if DEBUG >= 2: print(f"Error getting image URL: {e}")
              # Fallback to direct file path if URL generation fails
              await response.write(json.dumps({'images': [{'url': str(image_path), 'content_type': 'image/png'}]}).encode('utf-8') + b'\n')
            
            if is_finished:
              await response.write_eof()
            
          except Exception as e:
            if DEBUG >= 2: print(f"Error processing image: {e}")
            if DEBUG >= 2: traceback.print_exc()
            await response.write(json.dumps({'error': str(e)}).encode('utf-8') + b'\n')
>>>>>>> 66f73768

      stream_task = None

      def on_result(_request_id: str, result, is_finished: bool):
        nonlocal stream_task
        stream_task = asyncio.create_task(stream_image(_request_id, result, is_finished))
        return _request_id == request_id and is_finished

      await callback.wait(on_result, timeout=self.response_timeout*10)

      if stream_task:
        # Wait for the stream task to complete before returning
        await stream_task

      return response

    except Exception as e:
      if DEBUG >= 2: traceback.print_exc()
      return web.json_response({"detail": f"Error processing prompt (see logs with DEBUG>=2): {str(e)}"}, status=500)

  async def handle_delete_model(self, request):
    try:
      model_name = request.match_info.get('model_name')
      if DEBUG >= 2: print(f"Attempting to delete model: {model_name}")

      if not model_name or model_name not in model_cards:
        return web.json_response({"detail": f"Invalid model name: {model_name}"}, status=400)

      shard = build_base_shard(model_name, self.inference_engine_classname)
      if not shard:
        return web.json_response({"detail": "Could not build shard for model"}, status=400)

      repo_id = get_repo(shard.model_id, self.inference_engine_classname)
      if DEBUG >= 2: print(f"Repo ID for model: {repo_id}")

      # Get the HF cache directory using the helper function
      hf_home = get_hf_home()
      cache_dir = get_repo_root(repo_id)

      if DEBUG >= 2: print(f"Looking for model files in: {cache_dir}")

      if os.path.exists(cache_dir):
        if DEBUG >= 2: print(f"Found model files at {cache_dir}, deleting...")
        try:
          shutil.rmtree(cache_dir)
          return web.json_response({"status": "success", "message": f"Model {model_name} deleted successfully", "path": str(cache_dir)})
        except Exception as e:
          return web.json_response({"detail": f"Failed to delete model files: {str(e)}"}, status=500)
      else:
        return web.json_response({"detail": f"Model files not found at {cache_dir}"}, status=404)

    except Exception as e:
      print(f"Error in handle_delete_model: {str(e)}")
      traceback.print_exc()
      return web.json_response({"detail": f"Server error: {str(e)}"}, status=500)

  async def handle_get_initial_models(self, request):
    model_data = {}
    for model_name, pretty in pretty_name.items():
      model_data[model_name] = {
        "name": pretty,
        "downloaded": None,  # Initially unknown
        "download_percentage": None,  # Change from 0 to null
        "total_size": None,
        "total_downloaded": None,
        "loading": True  # Add loading state
      }
    return web.json_response(model_data)

  async def handle_create_animation(self, request):
    try:
      data = await request.json()
      replacement_image_path = data.get("replacement_image_path")
      device_name = data.get("device_name", "Local Device")
      prompt_text = data.get("prompt", "")

      if DEBUG >= 2: print(f"Creating animation with params: replacement_image={replacement_image_path}, device={device_name}, prompt={prompt_text}")

      if not replacement_image_path:
        return web.json_response({"error": "replacement_image_path is required"}, status=400)

      # Create temp directory if it doesn't exist
      tmp_dir = Path(tempfile.gettempdir())/"exo_animations"
      tmp_dir.mkdir(parents=True, exist_ok=True)

      # Generate unique output filename in temp directory
      output_filename = f"animation_{uuid.uuid4()}.mp4"
      output_path = str(tmp_dir/output_filename)

      if DEBUG >= 2: print(f"Animation temp directory: {tmp_dir}, output file: {output_path}, directory exists: {tmp_dir.exists()}, directory permissions: {oct(tmp_dir.stat().st_mode)[-3:]}")

      # Create the animation
      create_animation_mp4(replacement_image_path, output_path, device_name, prompt_text)

      return web.json_response({"status": "success", "output_path": output_path})

    except Exception as e:
      if DEBUG >= 2: traceback.print_exc()
      return web.json_response({"error": str(e)}, status=500)

  async def handle_post_download(self, request):
    try:
      data = await request.json()
      model_name = data.get("model")
      if not model_name: return web.json_response({"error": "model parameter is required"}, status=400)
      if model_name not in model_cards: return web.json_response({"error": f"Invalid model: {model_name}. Supported models: {list(model_cards.keys())}"}, status=400)
      shard = build_base_shard(model_name, self.inference_engine_classname)
      if not shard: return web.json_response({"error": f"Could not build shard for model {model_name}"}, status=400)
      asyncio.create_task(self.node.inference_engine.shard_downloader.ensure_shard(shard, self.inference_engine_classname))

      return web.json_response({"status": "success", "message": f"Download started for model: {model_name}"})
    except Exception as e:
      if DEBUG >= 2: traceback.print_exc()
      return web.json_response({"error": str(e)}, status=500)

  async def handle_get_topology(self, request):
    try:
      topology = self.node.current_topology
      if topology:
        return web.json_response(topology.to_json())
      else:
        return web.json_response({})
    except Exception as e:
      if DEBUG >= 2: traceback.print_exc()
      return web.json_response({"detail": f"Error getting topology: {str(e)}"}, status=500)
<<<<<<< HEAD
=======

  async def handle_tokens(self, request_id: str, tokens: List[int], is_finished: bool):
    await self.token_queues[request_id].put((tokens, is_finished))
>>>>>>> 66f73768

  async def run(self, host: str = "0.0.0.0", port: int = 52415):
    runner = web.AppRunner(self.app)
    await runner.setup()
    site = web.TCPSite(runner, host, port)
    await site.start()

  def base64_decode(self, base64_string):
    #decode and reshape image
    if base64_string.startswith('data:image'):
      base64_string = base64_string.split(',')[1]
    image_data = base64.b64decode(base64_string)
    img = Image.open(BytesIO(image_data))
    W, H = (dim - dim%64 for dim in (img.width, img.height))
    if W != img.width or H != img.height:
      if DEBUG >= 2: print(f"Warning: image shape is not divisible by 64, downsampling to {W}x{H}")
      img = img.resize((W, H), Image.NEAREST)  # use desired downsampling filter
    img = mx.array(np.array(img))
    img = (img[:, :, :3].astype(mx.float32)/255)*2 - 1
    img = img[None]
    return img<|MERGE_RESOLUTION|>--- conflicted
+++ resolved
@@ -36,7 +36,6 @@
 from collections import defaultdict
 
 
-
 class Message:
   def __init__(self, role: str, content: Union[str, List[Dict[str, Union[str, Dict[str, str]]]]], tools: Optional[List[Dict]] = None):
     self.role = role
@@ -143,18 +142,6 @@
 
 def build_prompt(tokenizer, _messages: List[Message], tools: Optional[List[Dict]] = None):
   messages = remap_messages(_messages)
-<<<<<<< HEAD
-  chat_template_args = {
-    "conversation": [m.to_dict() for m in messages],
-    "tokenize": False,
-    "add_generation_prompt": True,
-  }
-  if tools: chat_template_args["tools"] = tools
-
-  prompt = tokenizer.apply_chat_template(**chat_template_args)
-  print(f"!!! Prompt: {prompt}")
-  return prompt
-=======
   chat_template_args = {"conversation": [m.to_dict() for m in messages], "tokenize": False, "add_generation_prompt": True}
   if tools: 
     chat_template_args["tools"] = tools
@@ -173,7 +160,6 @@
     prompt = tokenizer.apply_chat_template(**chat_template_args)
     if DEBUG >= 3: print(f"!!! Prompt (UTF-8 encoded): {prompt}")
     return prompt
->>>>>>> 66f73768
 
 
 def parse_message(data: dict):
@@ -249,10 +235,7 @@
     cors.add(self.app.router.add_get("/v1/topology", self.handle_get_topology), {"*": cors_options})
     cors.add(self.app.router.add_get("/topology", self.handle_get_topology), {"*": cors_options})
 
-<<<<<<< HEAD
-=======
     # Add static routes
->>>>>>> 66f73768
     if "__compiled__" not in globals():
       self.static_dir = Path(__file__).parent.parent/"tinychat"
       self.app.router.add_get("/", self.handle_root)
@@ -303,7 +286,6 @@
         'Connection': 'keep-alive',
       })
       await response.prepare(request)
-<<<<<<< HEAD
 
       async def process_model(model_name, pretty):
         if model_name in model_cards:
@@ -321,25 +303,6 @@
               total_size = status.get("total_size") if status else None
               total_downloaded = status.get("total_downloaded") if status else False
 
-=======
-
-      async def process_model(model_name, pretty):
-        if model_name in model_cards:
-          model_info = model_cards[model_name]
-
-          if self.inference_engine_classname in model_info.get("repo", {}):
-            shard = build_base_shard(model_name, self.inference_engine_classname)
-            if shard:
-              downloader = HFShardDownloader(quick_check=True)
-              downloader.current_shard = shard
-              downloader.current_repo_id = get_repo(shard.model_id, self.inference_engine_classname)
-              status = await downloader.get_shard_download_status()
-
-              download_percentage = status.get("overall") if status else None
-              total_size = status.get("total_size") if status else None
-              total_downloaded = status.get("total_downloaded") if status else False
-
->>>>>>> 66f73768
               model_data = {
                 model_name: {
                   "name": pretty, "downloaded": download_percentage == 100 if download_percentage is not None else False, "download_percentage": download_percentage, "total_size": total_size,
@@ -567,22 +530,6 @@
           await response.write(json.dumps({'progress': get_progress_bar((result[0]), (result[1]))}).encode('utf-8') + b'\n')
 
         elif isinstance(result, np.ndarray):
-<<<<<<< HEAD
-          im = Image.fromarray(np.array(result))
-          images_folder = get_exo_images_dir()
-          # Save the image to a file
-          image_filename = f"{_request_id}.png"
-          image_path = images_folder/image_filename
-          im.save(image_path)
-          image_url = request.app.router['static_images'].url_for(filename=image_filename)
-          base_url = f"{request.scheme}://{request.host}"
-          # Construct the full URL correctly
-          full_image_url = base_url + str(image_url)
-
-          await response.write(json.dumps({'images': [{'url': str(full_image_url), 'content_type': 'image/png'}]}).encode('utf-8') + b'\n')
-          if is_finished:
-            await response.write_eof()
-=======
           try:
             im = Image.fromarray(np.array(result))
             # Save the image to a file
@@ -609,7 +556,6 @@
             if DEBUG >= 2: print(f"Error processing image: {e}")
             if DEBUG >= 2: traceback.print_exc()
             await response.write(json.dumps({'error': str(e)}).encode('utf-8') + b'\n')
->>>>>>> 66f73768
 
       stream_task = None
 
@@ -735,12 +681,9 @@
     except Exception as e:
       if DEBUG >= 2: traceback.print_exc()
       return web.json_response({"detail": f"Error getting topology: {str(e)}"}, status=500)
-<<<<<<< HEAD
-=======
 
   async def handle_tokens(self, request_id: str, tokens: List[int], is_finished: bool):
     await self.token_queues[request_id].put((tokens, is_finished))
->>>>>>> 66f73768
 
   async def run(self, host: str = "0.0.0.0", port: int = 52415):
     runner = web.AppRunner(self.app)
