--- conflicted
+++ resolved
@@ -128,12 +128,7 @@
     raise ValueError(f"--discovery-config-path is required when using manual discovery. Please provide a path to a config json file.")
   discovery = ManualDiscovery(args.discovery_config_path, args.node_id, create_peer_handle=lambda peer_id, address, description, device_capabilities: GRPCPeerHandle(peer_id, address, description, device_capabilities))
 topology_viz = TopologyViz(chatgpt_api_endpoints=chatgpt_api_endpoints, web_chat_urls=web_chat_urls) if not args.disable_tui else None
-<<<<<<< HEAD
-
-node = StandardNode(
-=======
 node = Node(
->>>>>>> 496a3b49
   args.node_id,
   None,
   inference_engine,
