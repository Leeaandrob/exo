import numpy as np
import os
from exo.helpers import DEBUG  # Make sure to import DEBUG

from typing import Tuple, Optional
from abc import ABC, abstractmethod
from .shard import Shard


class InferenceEngine(ABC):
  @abstractmethod
  async def infer_prompt(self, request_id: str, shard: Shard, prompt: str, image_str: Optional[str] = None, inference_state: Optional[str] = None) -> Tuple[np.ndarray, str, bool]:
    pass

  @abstractmethod
  async def infer_tensor(self, request_id: str, shard: Shard, input_data: np.ndarray, inference_state: Optional[str] = None) -> Tuple[np.ndarray, str, bool]:
    pass


def get_inference_engine(inference_engine_name: str, shard_downloader: 'ShardDownloader'):
  if DEBUG >= 2:
    print(f"get_inference_engine called with: {inference_engine_name}")
  if inference_engine_name == "mlx":
    from exo.inference.mlx.sharded_inference_engine import MLXDynamicShardInferenceEngine

    return MLXDynamicShardInferenceEngine(shard_downloader)
  elif inference_engine_name == "tinygrad":
    from exo.inference.tinygrad.inference import TinygradDynamicShardInferenceEngine
    import tinygrad.helpers
    tinygrad.helpers.DEBUG.value = int(os.getenv("TINYGRAD_DEBUG", default="0"))

    return TinygradDynamicShardInferenceEngine(shard_downloader)
<<<<<<< HEAD
  elif inference_engine_name == "torch":
    from exo.inference.torch.inference import TorchDynamicShardInferenceEngine
    return TorchDynamicShardInferenceEngine(shard_downloader)
  else:
    raise ValueError(f"Inference engine {inference_engine_name} not supported")
=======
  elif inference_engine_name == "dummy":
    from exo.inference.dummy_inference_engine import DummyInferenceEngine
    return DummyInferenceEngine()
  raise ValueError(f"Unsupported inference engine: {inference_engine_name}")
>>>>>>> bc1d88d8
<|MERGE_RESOLUTION|>--- conflicted
+++ resolved
@@ -30,15 +30,7 @@
     tinygrad.helpers.DEBUG.value = int(os.getenv("TINYGRAD_DEBUG", default="0"))
 
     return TinygradDynamicShardInferenceEngine(shard_downloader)
-<<<<<<< HEAD
-  elif inference_engine_name == "torch":
-    from exo.inference.torch.inference import TorchDynamicShardInferenceEngine
-    return TorchDynamicShardInferenceEngine(shard_downloader)
-  else:
-    raise ValueError(f"Inference engine {inference_engine_name} not supported")
-=======
   elif inference_engine_name == "dummy":
     from exo.inference.dummy_inference_engine import DummyInferenceEngine
     return DummyInferenceEngine()
-  raise ValueError(f"Unsupported inference engine: {inference_engine_name}")
->>>>>>> bc1d88d8
+  raise ValueError(f"Unsupported inference engine: {inference_engine_name}")