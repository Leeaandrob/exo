import numpy as np
import os
from exo.helpers import DEBUG  # Make sure to import DEBUG

from typing import Tuple, Optional
from abc import ABC, abstractmethod
from .shard import Shard


class InferenceEngine(ABC):
  @abstractmethod
  async def encode(self, shard: Shard, prompt: str) -> np.ndarray:
    pass
  
  @abstractmethod
  async def sample(self, x: np.ndarray) -> np.ndarray:
    pass

  @abstractmethod
  async def decode(self, shard: Shard, tokens: np.ndarray) -> str:
    pass

  @abstractmethod
  async def infer_tensor(self, request_id: str, shard: Shard, input_data: np.ndarray) -> np.ndarray:
    pass
  
  async def infer_prompt(self, request_id: str, shard: Shard, prompt: str, inference_state: Optional[dict] = None) -> np.ndarray:
    tokens = await self.encode(shard, prompt)
<<<<<<< HEAD
    output_data, inference_state = await self.infer_tensor(request_id, shard, tokens, inference_state)
    return output_data, inference_state
=======
    x = tokens.reshape(1, -1)
    output_data = await self.infer_tensor(request_id, shard, x)
    return output_data 
>>>>>>> 3034408a

inference_engine_classes = {
  "mlx": "MLXDynamicShardInferenceEngine",
  "tinygrad": "TinygradDynamicShardInferenceEngine",
  "dummy": "DummyInferenceEngine",
}

def get_inference_engine(inference_engine_name: str, shard_downloader: 'ShardDownloader'):
  if DEBUG >= 2:
    print(f"get_inference_engine called with: {inference_engine_name}")
  if inference_engine_name == "mlx":
    from exo.inference.mlx.sharded_inference_engine import MLXDynamicShardInferenceEngine

    return MLXDynamicShardInferenceEngine(shard_downloader)
  elif inference_engine_name == "tinygrad":
    from exo.inference.tinygrad.inference import TinygradDynamicShardInferenceEngine
    import tinygrad.helpers
    tinygrad.helpers.DEBUG.value = int(os.getenv("TINYGRAD_DEBUG", default="0"))

    return TinygradDynamicShardInferenceEngine(shard_downloader)
  elif inference_engine_name == "dummy":
    from exo.inference.dummy_inference_engine import DummyInferenceEngine
    return DummyInferenceEngine()
  raise ValueError(f"Unsupported inference engine: {inference_engine_name}")<|MERGE_RESOLUTION|>--- conflicted
+++ resolved
@@ -26,14 +26,12 @@
   
   async def infer_prompt(self, request_id: str, shard: Shard, prompt: str, inference_state: Optional[dict] = None) -> np.ndarray:
     tokens = await self.encode(shard, prompt)
-<<<<<<< HEAD
-    output_data, inference_state = await self.infer_tensor(request_id, shard, tokens, inference_state)
+    if shard.model_id != 'stable-diffusion-2-1-base':
+      x = tokens.reshape(1, -1)
+    else:
+      x = tokens
+    output_data, inference_state = await self.infer_tensor(request_id, shard, x, inference_state)
     return output_data, inference_state
-=======
-    x = tokens.reshape(1, -1)
-    output_data = await self.infer_tensor(request_id, shard, x)
-    return output_data 
->>>>>>> 3034408a
 
 inference_engine_classes = {
   "mlx": "MLXDynamicShardInferenceEngine",
