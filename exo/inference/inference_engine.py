--- conflicted
+++ resolved
@@ -1,6 +1,6 @@
 import numpy as np
 import os
-from exo.helpers import DEBUG  # Make sure to import DEBUG
+from exo.helpers import DEBUG
 
 from typing import Tuple, Optional
 from abc import ABC, abstractmethod
@@ -66,21 +66,14 @@
 
 
 inference_engine_classes = {
-<<<<<<< HEAD
     "mlx": "MLXDynamicShardInferenceEngine",
     "tinygrad": "TinygradDynamicShardInferenceEngine",
     "dummy": "DummyInferenceEngine",
-=======
-  "mlx": "MLXDynamicShardInferenceEngine",
-  "tinygrad": "TinygradDynamicShardInferenceEngine",
-  "dummy": "DummyInferenceEngine",
-  "torch": "TorchDynamicShardInferenceEngine"
->>>>>>> afee2437
+    "torch": "TorchDynamicShardInferenceEngine",
 }
 
 
 def get_inference_engine(inference_engine_name: str, shard_downloader: ShardDownloader):
-<<<<<<< HEAD
     if DEBUG >= 2:
         print(f"get_inference_engine called with: {inference_engine_name}")
     if inference_engine_name == "mlx":
@@ -96,30 +89,14 @@
         tinygrad.helpers.DEBUG.value = int(os.getenv("TINYGRAD_DEBUG", default="0"))
 
         return TinygradDynamicShardInferenceEngine(shard_downloader)
+    elif inference_engine_name == "torch":
+        from exo.inference.torch.sharded_inference_engine import (
+            TorchDynamicShardInferenceEngine,
+        )
+
+        return TorchDynamicShardInferenceEngine(shard_downloader)
     elif inference_engine_name == "dummy":
         from exo.inference.dummy_inference_engine import DummyInferenceEngine
 
         return DummyInferenceEngine()
-    raise ValueError(f"Unsupported inference engine: {inference_engine_name}")
-=======
-  if DEBUG >= 2:
-    print(f"get_inference_engine called with: {inference_engine_name}")
-  if inference_engine_name == "mlx":
-    from exo.inference.mlx.sharded_inference_engine import MLXDynamicShardInferenceEngine
-
-    return MLXDynamicShardInferenceEngine(shard_downloader)
-  elif inference_engine_name == "tinygrad":
-    from exo.inference.tinygrad.inference import TinygradDynamicShardInferenceEngine
-    import tinygrad.helpers
-    tinygrad.helpers.DEBUG.value = int(os.getenv("TINYGRAD_DEBUG", default="0"))
-
-    return TinygradDynamicShardInferenceEngine(shard_downloader)
-  elif inference_engine_name == "torch":
-    from exo.inference.torch.sharded_inference_engine import TorchDynamicShardInferenceEngine
-
-    return TorchDynamicShardInferenceEngine(shard_downloader)
-  elif inference_engine_name == "dummy":
-    from exo.inference.dummy_inference_engine import DummyInferenceEngine
-    return DummyInferenceEngine()
-  raise ValueError(f"Unsupported inference engine: {inference_engine_name}")
->>>>>>> afee2437
+    raise ValueError(f"Unsupported inference engine: {inference_engine_name}")