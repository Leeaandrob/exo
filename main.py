--- conflicted
+++ resolved
@@ -61,12 +61,6 @@
 chatgpt_api_endpoints = [f"http://{ip}:{args.chatgpt_api_port}/v1/chat/completions" for ip in get_all_ip_addresses()]
 web_chat_urls = [f"http://{ip}:{args.chatgpt_api_port}" for ip in get_all_ip_addresses()]
 if DEBUG >= 0:
-<<<<<<< HEAD
-    links = '\n'.join([' - ' + terminal_link(web_chat_url) for web_chat_url in web_chat_urls])
-    print(f"Chat interface started:\n{links}")
-    api_links = '\n'.join([' - ' + terminal_link(chatgpt_api_endpoint) for chatgpt_api_endpoint in chatgpt_api_endpoints])
-    print(f"ChatGPT API endpoint served at:\n{api_links}")
-=======
   print("Chat interface started:")
   for web_chat_url in web_chat_urls:
     print(f" - {terminal_link(web_chat_url)}")
@@ -74,7 +68,7 @@
   for chatgpt_api_endpoint in chatgpt_api_endpoints:
     print(f" - {terminal_link(chatgpt_api_endpoint)}")
 topology_viz = TopologyViz(chatgpt_api_endpoints=chatgpt_api_endpoints, web_chat_urls=web_chat_urls) if not args.disable_tui else None
->>>>>>> 1133e27a
+
 node = StandardNode(
   args.node_id,
   None,
